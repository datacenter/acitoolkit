#!/usr/bin/env python
# Copyright (c) 2014, 2015 Cisco Systems, Inc.
# All Rights Reserved.
#
#    Licensed under the Apache License, Version 2.0 (the "License"); you may
#    not use this file except in compliance with the License. You may obtain
#    a copy of the License at
#
#         http://www.apache.org/licenses/LICENSE-2.0
#
#    Unless required by applicable law or agreed to in writing, software
#    distributed under the License is distributed on an "AS IS" BASIS, WITHOUT
#    WARRANTIES OR CONDITIONS OF ANY KIND, either express or implied. See the
#    License for the specific language governing permissions and limitations
#    under the License.
#
"""
Simple application that logs on to the APIC and displays all
of the Endpoints.
"""
import sys
import acitoolkit.acitoolkit as aci


<<<<<<< HEAD
def main():
    """
    Main Show Endpoints Routine
    :return: None
    """
    # Take login credentials from the command line if provided
    # Otherwise, take them from your environment variables file ~/.profile
    description = ('Simple application that logs on to the APIC'
                   ' and displays all of the Endpoints.')
    creds = aci.Credentials('apic', description)
    args = creds.get()
=======
# Login to APIC
session = ACI.Session(args.url, args.login, args.password)
resp = session.login()
if not resp.ok:
    print('%% Could not login to APIC')
    sys.exit(0)
>>>>>>> 10c99deb

    # Login to APIC
    session = aci.Session(args.url, args.login, args.password)
    resp = session.login()
    if not resp.ok:
        print '%% Could not login to APIC'
        sys.exit(0)

<<<<<<< HEAD
    # Download all of the interfaces
    # and store the data as tuples in a list
    data = []
    endpoints = aci.Endpoint.get(session)
    for ep in endpoints:
        epg = ep.get_parent()
        app_profile = epg.get_parent()
        tenant = app_profile.get_parent()
        data.append((ep.mac, ep.ip, ep.if_name, ep.encap,
                     tenant.name, app_profile.name, epg.name))

    # Display the data downloaded
    col_widths = [19, 17, 15, 10, 15, 15, 15]
    template = ''
    for idx, width in enumerate(col_widths):
        template += '{%s:%s} ' % (idx, width)
    print template.format("MACADDRESS", "IPADDRESS", "INTERFACE",
                          "ENCAP", "TENANT", "APP PROFILE", "EPG")
    fmt_string = []
    for i in range(0, len(col_widths)):
        fmt_string.append('-' * (col_widths[i] - 2))
    print template.format(*fmt_string)
    for rec in data:
        print template.format(*rec)

if __name__ == '__main__':
    try:
        main()
    except KeyboardInterrupt:
        pass
=======
# Display the data downloaded
template = "{0:19} {1:17} {2:15} {3:10} {4:10} {5:15} {6:15}"
print(template.format("MACADDRESS",        "IPADDRESS",        "INTERFACE",     "ENCAP",      "TENANT", "APP PROFILE", "EPG"))
print(template.format("-----------------", "---------------", "--------------", "----------", "------", "-----------", "---"))
for rec in data:
    print(template.format(*rec))
>>>>>>> 10c99deb
<|MERGE_RESOLUTION|>--- conflicted
+++ resolved
@@ -22,7 +22,6 @@
 import acitoolkit.acitoolkit as aci
 
 
-<<<<<<< HEAD
 def main():
     """
     Main Show Endpoints Routine
@@ -34,23 +33,14 @@
                    ' and displays all of the Endpoints.')
     creds = aci.Credentials('apic', description)
     args = creds.get()
-=======
-# Login to APIC
-session = ACI.Session(args.url, args.login, args.password)
-resp = session.login()
-if not resp.ok:
-    print('%% Could not login to APIC')
-    sys.exit(0)
->>>>>>> 10c99deb
 
     # Login to APIC
     session = aci.Session(args.url, args.login, args.password)
     resp = session.login()
     if not resp.ok:
-        print '%% Could not login to APIC'
+        print('%% Could not login to APIC')
         sys.exit(0)
 
-<<<<<<< HEAD
     # Download all of the interfaces
     # and store the data as tuples in a list
     data = []
@@ -67,25 +57,17 @@
     template = ''
     for idx, width in enumerate(col_widths):
         template += '{%s:%s} ' % (idx, width)
-    print template.format("MACADDRESS", "IPADDRESS", "INTERFACE",
-                          "ENCAP", "TENANT", "APP PROFILE", "EPG")
+    print(template.format("MACADDRESS", "IPADDRESS", "INTERFACE",
+                          "ENCAP", "TENANT", "APP PROFILE", "EPG"))
     fmt_string = []
     for i in range(0, len(col_widths)):
         fmt_string.append('-' * (col_widths[i] - 2))
-    print template.format(*fmt_string)
+    print(template.format(*fmt_string))
     for rec in data:
-        print template.format(*rec)
+        print(template.format(*rec))
 
 if __name__ == '__main__':
     try:
         main()
     except KeyboardInterrupt:
-        pass
-=======
-# Display the data downloaded
-template = "{0:19} {1:17} {2:15} {3:10} {4:10} {5:15} {6:15}"
-print(template.format("MACADDRESS",        "IPADDRESS",        "INTERFACE",     "ENCAP",      "TENANT", "APP PROFILE", "EPG"))
-print(template.format("-----------------", "---------------", "--------------", "----------", "------", "-----------", "---"))
-for rec in data:
-    print(template.format(*rec))
->>>>>>> 10c99deb
+        pass