################################################################################
#                                  _    ____ ___                               #
#                                 / \  / ___|_ _|                              #
#                                / _ \| |    | |                               #
#                               / ___ \ |___ | |                               #
#                         _____/_/   \_\____|___|_ _                           #
#                        |_   _|__   ___ | | | _(_) |_                         #
#                          | |/ _ \ / _ \| | |/ / | __|                        #
#                          | | (_) | (_) | |   <| | |_                         #
#                          |_|\___/ \___/|_|_|\_\_|\__|                        #
#                                                                              #
################################################################################
#                                                                              #
# Copyright (c) 2015 Cisco Systems                                             #
# All Rights Reserved.                                                         #
#                                                                              #
#    Licensed under the Apache License, Version 2.0 (the "License"); you may   #
#    not use this file except in compliance with the License. You may obtain   #
#    a copy of the License at                                                  #
#                                                                              #
#         http://www.apache.org/licenses/LICENSE-2.0                           #
#                                                                              #
#    Unless required by applicable law or agreed to in writing, software       #
#    distributed under the License is distributed on an "AS IS" BASIS, WITHOUT #
#    WARRANTIES OR CONDITIONS OF ANY KIND, either express or implied. See the  #
#    License for the specific language governing permissions and limitations   #
#    under the License.                                                        #
#                                                                              #
################################################################################
"""
Collection of utility classes to make getting credentials and configuration easier.
"""
import argparse
import getpass
import os
import acitoolkit
import inspect

from . import aciphysobject
from graphviz import Digraph


class Credentials(object):
    """
    Used to get the APIC and MySQL login credentials from the command
    line (--help gives usage).

    The login credentials are taken in the following order

    * Command line arguments
    * Environment variables
    * File named credentials.py
    * From an interactive prompt

    These are done in a per credential basis so it is possible to specify only
    some of the arguments.  For instance, the username and URL can be specified
    in credentials.py but the password can be taken from the user through the
    interactive prompt.  Another example is using the command line argument to
    override the URL specified in credentials.py to temporarily connect to a
    different APIC.
    """
    def __init__(self, qualifier='apic', description=''):
        def set_default(key):
            """
            Check for the following:
             - environmental variables
             - credentials.py file
            """
            if 'APIC_' + key.upper() in os.environ.keys():
                return os.environ['APIC_' + key.upper()]
            else:
                try:
                    import credentials
                except ImportError:
                    return None
                try:
                    default = credentials.__getattribute__(key.upper())
                    return default
                except AttributeError:
                    return None

        if isinstance(qualifier, str):
            qualifier = (qualifier)
        self._qualifier = qualifier
        self._args = None
        self._parser = argparse.ArgumentParser(description=description)
        if 'apic' in qualifier:
            DEFAULT_URL = set_default('url')
            DEFAULT_LOGIN = set_default('login')
            DEFAULT_PASSWORD = set_default('password')
<<<<<<< HEAD
            DEFAULT_CERT_NAME = set_default('cert_name')
            DEFAULT_KEY = set_default('key')
=======
            if DEFAULT_PASSWORD is not None:
                DEFAULT_CERT_NAME = set_default('cert_name')
                DEFAULT_KEY = set_default('key')
            # else:
            #     DEFAULT_CERT_NAME = None
            #     DEFAULT_KEY = None
>>>>>>> 2355c571
            self._parser.add_argument('-u', '--url',
                                      default=DEFAULT_URL,
                                      help='APIC URL e.g. http://1.2.3.4')
            self._parser.add_argument('-l', '--login',
                                      default=DEFAULT_LOGIN,
                                      help='APIC login ID.')
            self._parser.add_argument('-p', '--password',
                                      default=DEFAULT_PASSWORD,
                                      help='APIC login password.')
            self._parser.add_argument('--cert-name',
                                      default=DEFAULT_CERT_NAME,
                                      help='X.509 certificate name attached to APIC AAA user')
            self._parser.add_argument('--key',
                                      default=DEFAULT_KEY,
                                      help='Private key matching given certificate, used to generate authentication signature')
        if 'nosnapshotfiles' not in qualifier and 'apic' in qualifier:
            self._parser.add_argument('--snapshotfiles', nargs='+',
                                      help='APIC configuration files')
        if 'mysql' in qualifier:
            DEFAULT_MYSQL_IP = set_default('mysqlip')
            DEFAULT_MYSQL_LOGIN = set_default('mysqllogin')
            DEFAULT_MYSQL_PASSWORD = set_default('mysqlpassword')
            self._parser.add_argument('-i', '--mysqlip',
                                      default=DEFAULT_MYSQL_IP,
                                      help='MySQL IP address.')
            self._parser.add_argument('-a', '--mysqllogin',
                                      default=DEFAULT_MYSQL_LOGIN,
                                      help='MySQL login ID.')
            self._parser.add_argument('-s', '--mysqlpassword',
                                      default=DEFAULT_MYSQL_PASSWORD,
                                      help='MySQL login password.')
        if 'daemon' in qualifier:
            self._parser.add_argument('-d', '--daemon',
                                      help='Run as a Daemon',
                                      action='store_true')
            self._parser.add_argument('--kill',
                                      help='if run as a process, kill it',
                                      action='store_true')
            self._parser.add_argument('--restart',
                                      help='if run as a process, restart it',
                                      action='store_true')
        if 'server' in qualifier:
            DEFAULT_PORT = '5000'
            DEFAULT_IPADDRESS = '127.0.0.1'
            self._parser.add_argument('--ip',
                                      default=DEFAULT_IPADDRESS,
                                      help='IP address to listen on.')
            self._parser.add_argument('--port',
                                      default=DEFAULT_PORT,
                                      help='Port number to listen on.')
            self._parser.add_argument('--test',
                                      action='store_true', default=False,
                                      help='Enable functions for lab testing.')
            self._parser.add_argument('--debug', nargs='?',
                                      choices=['verbose', 'warnings'],
                                      const='warnings',
                                      help='Enable debug messages.')

    @staticmethod
    def _get_from_user(prompt):
        """
        Get the input from the user through interactive prompt.
        Use raw_input or input based on the Python version.
        """
        try:
            resp = raw_input(prompt)
        except NameError:
            resp = input(prompt)
        return resp

    @staticmethod
    def _get_password(prompt):
        """
        Get the password from the user through interactive prompt.
        Using this will ensure that the password is not displayed as
        it is typed.
        """
        return getpass.getpass(prompt)

    def get(self):
        """
        Get the arguments and verify them
        """
        self._args = self._parser.parse_args()
        self.verify()
        return self._args

    def add_argument(self, *args, **kwargs):
        """
        Pass through function to allow the underlying parser to be
        extended.
        """
        self._parser.add_argument(*args, **kwargs)

    def add_mutually_exclusive_group(self, *args, **kwargs):
        """
        Pass through function to allow the underlying parser to be
        extended.
        """
        return self._parser.add_mutually_exclusive_group(*args, **kwargs)

    def add_argument_group(self, *args, **kwargs):
        """
        Pass through function to allow the underlying parser to be
        extended.
        """
        return self._parser.add_argument_group(*args, **kwargs)

    def print_help(self, *args, **kwargs):
        """
        Pass through function to allow the underlying parser to be
        extended.
        """
        return self._parser.print_help(*args, **kwargs)

    def verify(self):
        """
        Verify that the arguments have been passed in some way.  If not,
        ask the user through interactive prompt.
        """
        try:
            if self._args.kill:
                return ''
        except AttributeError:
            pass
        if 'apic' in self._qualifier and 'nosnapshotfiles' not in self._qualifier and self._args.snapshotfiles is None:
            if self._args.login is None:
                self._args.login = self._get_from_user('APIC login username: ')
            if self._args.url is None:
                self._args.url = self._get_from_user('APIC URL: ')

            if self._args.password is None and not (self._args.cert_name or self._args.key):
                self._args.password = self._get_password('APIC Password: ')
            elif self._args.password is None:
                if self._args.cert_name is None:
                    self._args.cert_name = self._get_from_user('Certificate Name: ')
                if self._args.key is None:
                    self._args.key = self._get_from_user('Private Key: ')

        if 'mysql' in self._qualifier:
            if self._args.mysqlip is None:
                self._args.mysqlip = self._get_from_user('MySQL IP address: ')
            if self._args.mysqllogin is None:
                prompt = 'MySQL login username: '
                self._args.mysqllogin = self._get_from_user(prompt)
            if self._args.mysqlpassword is None:
                prompt = 'MySQL Password: '
                self._args.mysqlpassword = self._get_password(prompt)


class AcitoolkitGraphBuilder(object):
    """
    Class to build class hierarchy diagrams for the ACI toolkit Physical and Logical Models
    """
    @staticmethod
    def build_graph_from_parent(root_parent_name):
        """
        Create a graph starting from the root class name

        :param root_parent_name: String containing the class name to use as the root of the class hierarchy graph
        :return: None
        """
        def clean_name(name):
            """
            Convert invalid names to valid names for graphviz
            :param name: String containing the name to convert
            :return: String containing the valid name, converted if necessary
            """
            graphviz_illegal_node_names = ['Node']
            if name in graphviz_illegal_node_names:
                name += ' '
            return name

        def get_child_edges(edges, parent_name):
            """
            Get the child edges for the specified parent class name
            :param edges: List of edges
            :param parent_name: String containing the parent class name
            :return: List of (parentname, childname) edges
            """
            resp = []
            for edge in edges:
                (edge_parent_name, child_class_name) = edge
                if edge_parent_name == parent_name:
                    resp.append(edge)
                    child_edges = get_child_edges(edges, child_class_name)
                    # Combine child_edges and resp with some list/set magic to take only the unique edges
                    resp = list(set(resp) - set(child_edges)) + child_edges
            return resp

        nodes = []
        edges = []

        graph = Digraph(name='ACI Toolkit Class Hierarchy', comment='ACI Toolkit Class Hierarchy', format='pdf')
        graph.node_attr.update(color='lightblue2', style='filled')
        graph.edge_attr.update(arrowhead='none')

        for class_name, class_obj in inspect.getmembers(acitoolkit) + inspect.getmembers(aciphysobject):
            class_name = clean_name(class_name)
            if inspect.isclass(class_obj):
                get_parent_class = getattr(class_obj, "_get_parent_class", None)
                if callable(get_parent_class):
                    if class_obj.mask_class_from_graphs():
                        continue
                    try:
                        parent_class = class_obj._get_parent_class()
                        if class_name not in nodes:
                            nodes.append(class_name)
                        if isinstance(parent_class, list):
                            for parent in parent_class:
                                parent_name = clean_name(parent.__name__)
                                if (parent_name, class_name) not in edges:
                                    edges.append((parent_name, class_name))
                        elif parent_class is not None:
                            parent_name = clean_name(parent_class.__name__)
                            if (parent_name, class_name) not in edges:
                                edges.append((parent_name, class_name))
                    except NotImplementedError:
                        pass

        subgraph_nodes = []

        # Get the edges starting from the root_parent_name as the parent node
        subgraph_edges = get_child_edges(edges, root_parent_name)

        # Derive the nodes from the edges
        for subgraph_edge in subgraph_edges:
            (parent_name, class_name) = subgraph_edge
            if parent_name not in subgraph_nodes:
                subgraph_nodes.append(parent_name)
            if class_name not in subgraph_nodes:
                subgraph_nodes.append(class_name)

        # Fill in the graph
        for subgraph_node in subgraph_nodes:
            graph.node(subgraph_node, subgraph_node)
        for subgraph_edge in subgraph_edges:
            (parent_name, class_name) = subgraph_edge
            graph.edge(parent_name, class_name)

        graph.render('acitoolkit-hierarchy.%s.tmp.gv' % root_parent_name)

        output_file = open('acitoolkit-hierarchy.%s.gv' % root_parent_name, 'w')
        output_file.write('.. graphviz::\n\n')
        with open('acitoolkit-hierarchy.%s.tmp.gv' % root_parent_name, 'r') as input_file:
            for line in input_file:
                output_file.write('    ' + line)
        output_file.close()

    def build_graphs(self):
        """
        Build the graphs starting with the various parent class names
        """
        self.build_graph_from_parent('Fabric')
        self.build_graph_from_parent('PhysicalModel')
        self.build_graph_from_parent('LogicalModel')<|MERGE_RESOLUTION|>--- conflicted
+++ resolved
@@ -88,17 +88,14 @@
             DEFAULT_URL = set_default('url')
             DEFAULT_LOGIN = set_default('login')
             DEFAULT_PASSWORD = set_default('password')
-<<<<<<< HEAD
             DEFAULT_CERT_NAME = set_default('cert_name')
             DEFAULT_KEY = set_default('key')
-=======
-            if DEFAULT_PASSWORD is not None:
-                DEFAULT_CERT_NAME = set_default('cert_name')
-                DEFAULT_KEY = set_default('key')
+            #if DEFAULT_PASSWORD is not None:
+            #    DEFAULT_CERT_NAME = set_default('cert_name')
+            #    DEFAULT_KEY = set_default('key')
             # else:
             #     DEFAULT_CERT_NAME = None
             #     DEFAULT_KEY = None
->>>>>>> 2355c571
             self._parser.add_argument('-u', '--url',
                                       default=DEFAULT_URL,
                                       help='APIC URL e.g. http://1.2.3.4')
