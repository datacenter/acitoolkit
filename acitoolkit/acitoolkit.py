###############################################################################
#                                  _    ____ ___                              #
#                                 / \  / ___|_ _|                             #
#                                / _ \| |    | |                              #
#                               / ___ \ |___ | |                              #
#                         _____/_/   \_\____|___|_ _                          #
#                        |_   _|__   ___ | | | _(_) |_                        #
#                          | |/ _ \ / _ \| | |/ / | __|                       #
#                          | | (_) | (_) | |   <| | |_                        #
#                          |_|\___/ \___/|_|_|\_\_|\__|                       #
#                                                                             #
###############################################################################
#                                                                             #
# Copyright (c) 2015 Cisco Systems                                            #
# All Rights Reserved.                                                        #
#                                                                             #
#    Licensed under the Apache License, Version 2.0 (the "License"); you may  #
#    not use this file except in compliance with the License. You may obtain  #
#    a copy of the License at                                                 #
#                                                                             #
#        http://www.apache.org/licenses/LICENSE-2.0                           #
#                                                                             #
#    Unless required by applicable law or agreed to in writing, software      #
#    distributed under the License is distributed on an "AS IS" BASIS, WITHOUT#
#    WARRANTIES OR CONDITIONS OF ANY KIND, either express or implied. See the #
#    License for the specific language governing permissions and limitations  #
#    under the License.                                                       #
#                                                                             #
###############################################################################
"""  Main ACI Toolkit module
     This is the main module that comprises the ACI Toolkit.
"""
import sys
from aciTable import Table
#from .aciphysobject import Interface
from .aciphysobject import *
from .acibaseobject import BaseACIObject, BaseRelation, BaseInterface
from .acisession import Session
from .acitoolkitlib import Credentials
import logging
import json


def cmdline_login_to_apic(description=''):
    # Take login credentials from the command line if provided
    # Otherwise, take them from your environment variables file ~/.profile
    creds = Credentials('apic', description)
    args = creds.get()

    # Login to APIC
    session = Session(args.url, args.login, args.password)
    resp = session.login()
    if not resp.ok:
        print('%% Could not login to APIC')
        sys.exit(0)
    return session


class Tenant(BaseACIObject):
    """
    The Tenant class is used to represent the tenants within the acitoolkit
    object model.  In the APIC model, this class is roughly equivalent to
    the fvTenant class.
    """

    @classmethod
    def _get_apic_classes(cls):
        """
        Get the APIC classes used by this acitoolkit class.

        :returns: list of strings containing APIC class names
        """
        resp = []
        resp.append('fvTenant')
        return resp

    @staticmethod
    def _get_parent_class():
        """
        Gets the class of the parent object

        :returns: class of parent object
        """
        return None

<<<<<<< HEAD
    def _get_instance_subscription_urls(self):
        resp = []
        resp.append('/api/mo/uni/tn-%s.json?subscription=yes' % self.name)
        return resp
=======
    def _get_instance_subscription_url(self):
        """
        Get the URL for subscribing to a specific instance

        :return: string containing URL
        """
        return '/api/mo/uni/tn-%s.json?subscription=yes' % self.name
>>>>>>> faa1d245

    @staticmethod
    def _get_name_from_dn(dn):
        """
        Get the instance name from the dn

        :param dn: string containing the distinguished name URL
        :return: string containing the name
        """
        name = dn.split('uni/tn-')[1].split('/')[0]
        return name

    @staticmethod
    def _get_parent_dn(dn):
        """
        Get the parent DN

        :param dn: string containing the distinguished name URL
        :return: None
        """
        return None

    def get_json(self):
        """
        Returns json representation of the fvTenant object

        :returns: A json dictionary of fvTenant
        """
        attr = self._generate_attributes()
        return super(Tenant, self).get_json(self._get_apic_classes()[0],
                                            attributes=attr)

    def push_to_apic(self, session):
        """
        Push the appropriate configuration to the APIC for this Tenant.
        All of the subobject configuration will also be pushed.

        :param session: the instance of Session used for APIC communication
        :returns: Requests Response code
        """
        resp = session.push_to_apic(self.get_url(),
            self.get_json())
        return resp

    @classmethod
    def _get_toolkit_to_apic_classmap(cls):
        """
        Gets the APIC class to an acitoolkit class mapping dictionary

        :returns: dict of APIC class names to acitoolkit classes
        """
        return {'fvAp': AppProfile,
                'fvBD': BridgeDomain,
                'fvCtx': Context,
                'vzBrCP': Contract,
                'vzTaboo': Taboo,
                'l3extOut': OutsideEPG}

    @classmethod
    def get_deep(cls, session, names=[], limit_to=[], subtree='full', config_only=False):
        resp = []
        assert isinstance(names, list), ('names should be a list'
                                         ' of strings')

        # If no tenant names passed, get all tenant names from APIC
        if len(names) == 0:
            tenants = Tenant.get(session)
            for tenant in tenants:
                names.append(tenant.name)

        if len(limit_to):
            limit = '&rsp-subtree-class='
            for class_name in limit_to:
                limit += class_name + ','
            limit = limit[:-1]
        else:
            limit = ''
        for name in names:
            query_url = ('/api/mo/uni/tn-%s.json?query-target=self&'
                         'rsp-subtree=%s' % (name, subtree))
            query_url += limit
            if config_only:
                query_url += '&rsp-prop-include=config-only'
            ret = session.get(query_url)

            # the following works around a bug encountered in the json returned from the APIC
            ret._content = ret._content.replace("\\\'", "'")

            data = ret.json()['imdata']
            obj = super(Tenant, cls).get_deep(full_data=data,
                                               working_data=data,
                                               parent=None,
                                               limit_to=limit_to,
                                               subtree=subtree,
                                               config_only=config_only)
            obj._extract_relationships(data)
            resp.append(obj)
        return resp

    @classmethod
    def get(cls, session, parent=None):
        """
        Gets all of the tenants from the APIC.

        :param parent: Parent object of the Tenant
        :param session: the instance of Session used for APIC communication
        :returns: a list of Tenant objects
        """
        tenants = BaseACIObject.get(session, cls, cls._get_apic_classes()[0])

        if parent:
            if isinstance(parent, LogicalModel):
                for tenant in tenants:
                    parent.add_child(tenant)

        return tenants


    @classmethod
    def exists(cls, session, tenant):
        """
        Check if a tenant exists on the APIC.

        :param session: the instance of Session used for APIC communication
        :param tenant: the instance of Tenant to check if exists on the APIC
        :returns: True or False
        """
        apic_tenants = cls.get(session)
        for apic_tenant in apic_tenants:
            if tenant == apic_tenant:
                return True
        return False

    @staticmethod
    def get_url(fmt='json'):
        """
        Get the URL used to push the configuration to the APIC
        if no format parameter is specified, the format will be 'json'
        otherwise it will return '/api/mo/uni.' with the format string
        appended.

        :param fmt: optional format string, default is 'json'
        :returns: URL string
        """
        return '/api/mo/uni.' + fmt

    @staticmethod
    def get_table(tenants, title=''):
        """
        Will create table of switch context information
        :param title:
        :param tenants:
        """

        headers = ['Tenant', 'Description']
        data = []
        for tenant in sorted(tenants):
            data.append([
                tenant.name,
                tenant.descr])

        data = sorted(data)
        table = Table(data, headers, title=title + 'Tenant')
        return [table, ]


class AppProfile(BaseACIObject):
    """
    The AppProfile class is used to represent the Application Profiles within
    the acitoolkit object model.  In the APIC model, this class is roughly
    equivalent to the fvAp class.
    """

    def __init__(self, name, parent):
        """
        :param name: String containing the Application Profile name
        :param parent: An instance of Tenant class representing the Tenant\
                       which contains this Application Profile.
        """
        if not isinstance(parent, Tenant):
            raise TypeError('Parent must be of Tenant class')
        super(AppProfile, self).__init__(name, parent)

    @classmethod
    def _get_apic_classes(cls):
        """
        Get the APIC classes used by this acitoolkit class.

        :returns: list of strings containing APIC class names
        """
        resp = []
        resp.append('fvAp')
        return resp

    @classmethod
    def _get_toolkit_to_apic_classmap(cls):
        """
        Gets the APIC class to an acitoolkit class mapping dictionary

        :returns: dict of APIC class names to acitoolkit classes
        """
        return {'fvAEPg': EPG, }

    @staticmethod
    def _get_parent_class():
        """
        Gets the class of the parent object

        :returns: class of parent object
        """
        return Tenant

    @staticmethod
    def _get_parent_dn(dn):
        return dn.split('/ap-')[0]

    @staticmethod
    def _get_name_from_dn(dn):
        if '/LDevInst-' in dn:
            return 'ServiceGraph'
        name = dn.split('/ap-')[1].split('/')[0]
        return name

    def get_json(self):
        """
        Returns json representation of the AppProfile object.

        :returns: json dictionary of fvAp
        """
        attr = self._generate_attributes()
        return super(AppProfile, self).get_json(self._get_apic_classes()[0],
                                                attributes=attr)

    @classmethod
    def get(cls, session, tenant):
        """Gets all of the Application Profiles from the APIC.

        :param session: the instance of Session used for APIC communication
        :param tenant: the instance of Tenant used to limit the Application\
                       Profiles retreived from the APIC
        :returns: List of AppProfile objects
        """
        return BaseACIObject.get(session, cls, cls._get_apic_classes()[0],
                                 parent=tenant, tenant=tenant)

    def _get_url_extension(self):
        return '/ap-%s' % self.name

    @staticmethod
    def get_table(app_profiles, title=''):
        """
        Will create table of app_profile information for a given tenant
        :param title:
        :param app_profiles:
        """
        result = []
        headers = ['Tenant', 'App Profile', 'Description',
                   'EPGs']

        data = []
        for app_profile in sorted(app_profiles, key=lambda x: (x.name)):
            data = []
            for epg in sorted(app_profile.get_children(EPG), key=lambda x: x.name):
                data.append([
                    app_profile.get_parent().name,
                    app_profile.name,
                    app_profile.descr,
                    epg.name,
                ])
            result.append(Table(data, headers, title=title + 'Application Profile: {0}'.format(app_profile.name)))
        return result


class L2Interface(BaseACIObject):
    """ The L2Interface class creates an logical L2 interface that can be\
        attached to a physical interface. This interface defines the L2\
        encapsulation i.e. VLAN, VXLAN, or NVGRE
    """

    def __init__(self, name, encap_type, encap_id, encap_mode=None):
        """
        :param name: String containing the L2Interface instance name
        :param encap_type: String containing the encapsulation type.\
        Valid values are 'VLAN', 'VXLAN', or 'NVGRE'.
        :param encap_id: String containing the encapsulation specific\
        identifier representing the virtual L2 network (i.e. for VXLAN,\
        this is the numeric value of the VNID).
        """
        super(L2Interface, self).__init__(name)
        if encap_type not in ('vlan', 'vxlan', 'nvgre'):
            raise ValueError("Encap type must be one of 'vlan',"
                             " 'vxlan', or 'nvgre'")
        self.encap_type = encap_type
        self.encap_id = encap_id
        self.encap_mode = encap_mode

    def is_interface(self):
        """
        Returns whether this instance is considered an interface.

        :returns: True
        """
        return True

    def get_encap_type(self):
        """
        Get the encap_type of the L2 interface.
        Valid values are 'vlan', 'vxlan', and 'nvgre'

        :returns: String containing encap_type value.
        """
        return self.encap_type

    def get_encap_id(self):
        """
        Get the encap_id of the L2 interface.
        The value is returned as a string and depends on the encap_type
        (i.e. VLAN VID, VXLAN VNID, or NVGRE VSID)

        :returns: String containing encapsulation identifier value.
        """
        return self.encap_id

    def _get_path(self):
        """
        Get the path of this interface used when communicating with\
        the APIC object model.

        :returns: String containing the path
        """
        for relation in self._relations:
            if relation.item.is_interface():
                return relation.item._get_path()


class CommonEPG(BaseACIObject):
    """
    Base class for EPG and OutsideEPG.
    Not meant to be instantiated directly
    """

    def __init__(self, epg_name, parent=None):
        """
        :param epg_name: String containing the name of this EPG
        :param parent: Instance of the AppProfile class representing\
                       the Application Profile where this EPG is contained.
        """
        super(CommonEPG, self).__init__(epg_name, parent)

    # Contract references
    def provide(self, contract):
        """
        Make this EPG provide a Contract

        :param contract: Instance of Contract class to be provided by this EPG.
        :returns: True
        """
        if self.does_provide(contract):
            return True
        self._add_relation(contract, 'provided')
        return True

    def does_provide(self, contract):
        """
        Check if this EPG provides a specific Contract.

        :param contract: Instance of Contract class to check if it is\
                         provided by this EPG.
        :returns: True or False.  True if the EPG does provide the Contract.
        """
        return self._has_relation(contract, 'provided')

    def dont_provide(self, contract):
        """
        Make this EPG not provide a Contract

        :param contract: Instance of Contract class to be no longer provided\
                         by this EPG.
        :returns: True
        """
        self._remove_relation(contract, 'provided')

    def get_all_provided(self):
        """
        Get all of the Contracts provided by this EPG

        :returns: List of Contract objects that are provided by the EPG.
        """
        return self._get_all_relation(Contract, 'provided')

    def consume(self, contract):
        """
        Make this EPG consume a Contract

        :param contract: Contract class instance to be consumed by this EPG.
        :returns: True
        """

        if self.does_consume(contract):
            return True
        self._add_relation(contract, 'consumed')
        return True

    def does_consume(self, contract):
        """
        Check if this EPG consumes a specific Contract

        :param contract: Instance of Contract class to check if it is\
                         consumed by this EPG.
        :returns: True or False.  True if the EPG does consume the Contract.
        """
        return self._has_relation(contract, 'consumed')

    def dont_consume(self, contract):
        """
        Make this EPG not consume a Contract.  It does not check to see
        if the Contract was already consumed

        :param contract: Instance of Contract class to be no longer consumed\
                         by this EPG.
        :returns: True
        """
        self._remove_relation(contract, 'consumed')
        return True

    def get_all_consumed(self):
        """
        Get all of the Contracts consumed by this EPG

        :returns: List of Contract objects that are consumed by the EPG.
        """
        return self._get_all_relation(Contract, 'consumed')

    def get_interfaces(self, status='attached'):
        """
        Get all of the interfaces that this EPG is attached.
        The default is to get list of 'attached' interfaces.
        If 'status' is set to 'detached' it will return the list of
        detached Interface objects (Those EPGs which are no longer
        attached to an Interface, but the configuration is not yet
        pushed to the APIC.)

        :param status: 'attached' or 'detached'.  Defaults to 'attached'.
        :returns: List of Interface objects
        """

        resp = []
        for relation in self._relations:
            if relation.item.is_interface() and relation.status == status:
                resp.append(relation.item)
        return resp

    def _get_common_json(self):
        """Internal routine to generate JSON common to EPGs and Outside EPGs"""
        children = []
        for contract in self.get_all_provided():
            text = {'fvRsProv': {'attributes': {'tnVzBrCPName':
                                                    contract.name}}}
            children.append(text)
        for contract in self.get_all_consumed():
            text = {'fvRsCons': {'attributes': {'tnVzBrCPName':
                                                    contract.name}}}
            children.append(text)
        return children

    @classmethod
    def get(cls, session, parent=None, tenant=None):
        """Gets all of the EPGs from the APIC.

        :param session: the instance of Session used for APIC communication
        :param parent: Instance of the AppProfile class used to limit the EPGs\
                       retreived from the APIC.
        :param tenant: Instance of Tenant class used to limit the EPGs\
                       retreived from the APIC.
        :returns: List of CommonEPG instances (or EPG instances if called\
                  from EPG class)
        """
        return BaseACIObject.get(session, cls, cls._get_apic_classes()[0],
                                 parent, tenant)


class EPG(CommonEPG):
    """ EPG :  roughly equivalent to fvAEPg """

    def __init__(self, epg_name, parent=None):
        """
        Initializes the EPG with a name and, optionally,
        an AppProfile parent.
        If the parent is specified and is not an AppProfile,
        an error will occur.

        :param epg_name: String containing the name of the EPG.
        :param parent: Instance of the AppProfile class representing\
                       the Application Profile where this EPG is contained.
        """
        if parent:
            if not isinstance(parent, AppProfile):
                raise TypeError('Parent must be instance of AppProfile')
        super(EPG, self).__init__(epg_name, parent)
        self._deployment_immediacy = None

    @classmethod
    def _get_apic_classes(cls):
        """
        Get the APIC classes used by this acitoolkit class.

        :returns: list of strings containing APIC class names
        """
        resp = []
        resp.append('fvAEPg')
        return resp

    @classmethod
    def _get_toolkit_to_apic_classmap(cls):
        """
        Gets the APIC class to an acitoolkit class mapping dictionary

        :returns: dict of APIC class names to acitoolkit classes
        """
        return {'fvCEp': Endpoint,
                'fvStCEp': Endpoint, }

    @staticmethod
    def _get_parent_class():
        """
        Gets the class of the parent object

        :returns: class of parent object
        """
        return AppProfile

    @staticmethod
    def _get_parent_dn(dn):
        return dn.split('/epg-')[0]

    @staticmethod
    def _get_name_from_dn(dn):
        if '/LDevInst-' in dn:
            return 'ServiceGraph'
        return dn.split('/epg-')[1].split('/')[0]

    def _populate_from_attributes(self, attributes):
        """
        Sets the attributes when creating objects from the APIC.
        Called from the base object when calling the classmethod get()
        """
        self.match_type = attributes.get('matchT')
        self.class_id = attributes.get('pcTag')
        self.scope = attributes.get('scope')
        self.name = attributes.get('name')

    # Infrastructure Domain references
    def add_infradomain(self, infradomain):
        """
        Add Infrastructure Domain to the EPG

        :param infradomain:  Instance of InfraDomain class.
        """
        if not isinstance(infradomain, EPGDomain):
            raise TypeError('add_infradomain not called with InfraDomain')
        self.populate_children(True)
        if self.has_child(infradomain):
            return
        self.add_child(infradomain)

    # Bridge Domain references
    def add_bd(self, bridgedomain):
        """
        Add BridgeDomain to the EPG, roughly equivalent to fvRsBd

        :param bridgedomain: Instance of BridgeDomain class.  Represents\
                             the BridgeDomain that this EPG will be assigned.\
                             An EPG can only be assigned to a single\
                             BridgeDomain.
        """
        if not isinstance(bridgedomain, BridgeDomain):
            raise TypeError('add_bd not called with BridgeDomain')
        self._remove_all_relation(BridgeDomain)
        self._add_relation(bridgedomain)

    def remove_bd(self):
        """
        Remove BridgeDomain from the EPG.
        Note that there should only be one BridgeDomain attached to the EPG.
        """
        self._remove_all_relation(BridgeDomain)

    def get_bd(self):
        """
        Return the assigned BridgeDomain.
        There should only be one item in the returned list.

        :returns: List of BridgeDomain objects
        """
        return self._get_any_relation(BridgeDomain)

    def has_bd(self):
        """
        Check if a BridgeDomain has been assigned to the EPG

        :returns: True or False.  True if the EPG has been assigned\
                  a BridgeDomain.
        """
        return self._has_any_relation(BridgeDomain)

    def set_deployment_immediacy(self, immediacy):
        """
        Set the deployment immediacy of the EPG

        :param immediacy: String containing either "immediate" or "lazy"
        """
        self._deployment_immediacy = immediacy

    def _extract_relationships(self, data):
        app_profile = self.get_parent()
        tenant = app_profile.get_parent()
        tenant_children = data[0]['fvTenant']['children']
        epg_children = None
        for app in tenant_children:
            if 'fvAp' in app:
                if app['fvAp']['attributes']['name'] == app_profile.name:
                    for epg in app['fvAp']['children']:
                        if 'fvAEPg' in epg:
                            epg_name = epg['fvAEPg']['attributes']['name']
                            if epg_name == self.name:
                                epg_children = epg['fvAEPg']['children']
        for child in epg_children:
            if 'fvRsBd' in child:
                bd_name = child['fvRsBd']['attributes']['tnFvBDName']
                bd_search = Search()
                bd_search.name = bd_name
                objs = tenant.find(bd_search)
                for bd in objs:
                    if isinstance(bd, BridgeDomain):
                        self.add_bd(bd)
            elif 'fvRsPathAtt' in child:
                pass
            elif 'fvRsProv' in child:
                contract_name = child['fvRsProv']['attributes']['tnVzBrCPName']
                contract_search = Search()
                contract_search.name = contract_name
                objs = tenant.find(contract_search)
                for contract in objs:
                    if isinstance(contract, Contract):
                        self.provide(contract)
            elif 'fvRsCons' in child:
                contract_name = child['fvRsCons']['attributes']['tnVzBrCPName']
                contract_search = Search()
                contract_search.name = contract_name
                objs = tenant.find(contract_search)
                for contract in objs:
                    if isinstance(contract, Contract):
                        self.consume(contract)
        super(EPG, self)._extract_relationships(data)

    # Output
    def get_json(self):
        """
        Returns json representation of the EPG

        :returns: json dictionary of the EPG
        """
        children = super(EPG, self)._get_common_json()
        if self.has_bd():
            text = {'fvRsBd': {'attributes': {'tnFvBDName':
                                                  self.get_bd().name}}}
            children.append(text)
        is_interfaces = False
        for interface in self.get_interfaces():
            is_interfaces = True
            encap_text = '%s-%s' % (interface.encap_type,
                                    interface.encap_id)
            text = {'fvRsPathAtt': {'attributes':
                                        {'encap': encap_text,
                                         'tDn': interface._get_path()}}}
            if interface.encap_mode:
                text['fvRsPathAtt']['attributes']['mode'] = interface.encap_mode
            if self._deployment_immediacy:
                text['fvRsPathAtt']['attributes']['instrImedcy'] = self._deployment_immediacy
            children.append(text)

            for ep in interface.get_all_attachments(Endpoint):
                path = interface._get_path()
                text = {'fvStCEp': {'attributes':
                                        {'ip': ep.ip,
                                         'mac': ep.mac,
                                         'name': ep.name,
                                         'encap': encap_text,
                                         'type': 'silent-host'},
                                    'children': [{'fvRsStCEpToPathEp':
                                                      {'attributes':
                                                           {'tDn': path},
                                                       'children': []}}]}}
                if ep.is_deleted():
                    text['fvStCEp']['attributes']['status'] = 'deleted'
                children.append(text)
        if is_interfaces:
            # Only add the all-vlans physical domain if nobody has
            # attached any other domain
            if len(self.get_children(only_class=EPGDomain)) == 0:
                text = {'fvRsDomAtt': {'attributes':
                                           {'tDn': 'uni/phys-allvlans'}}}
                children.append(text)

        is_vmms = False
        for vmm in self.get_all_attached(VMM):
            is_vmms = True
            text = {'fvRsDomAtt': {'attributes':
                                       {'tDn': vmm._get_path(),
                                        'resImedcy': 'immediate'}}}
            children.append(text)

        for interface in self.get_interfaces('detached'):
            text = {'fvRsPathAtt': {'attributes':
                                        {'encap': '%s-%s' % (interface.encap_type,
                                                             interface.encap_id),
                                         'status': 'deleted',
                                         'tDn': interface._get_path()}}}
            children.append(text)
        attr = self._generate_attributes()
        return super(EPG, self).get_json(self._get_apic_classes()[0],
                                         attributes=attr,
                                         children=children)

    @staticmethod
    def get_table(epgs, title=''):
        """
        Will create table of EPG information for a given tenant
        :param title:
        :param app_profiles:
        """

        headers = ['Tenant', 'App Profile', 'EPG',
                   'Context', 'Bridge Domain',
                   'Provides', 'Consumes', 'Scope',
                   'Class ID', 'Match Type',
                   'Deployment Immed.']

        data = []
        for epg in sorted(epgs, key=lambda x: (x.name)):
            context = 'None'
            bd = 'None'
            if epg.has_bd():
                bd = epg.get_bd().name
                if epg.get_bd().has_context():
                    context = epg.get_bd().get_context().name
            consumes = epg.get_all_consumed()
            provides = epg.get_all_provided()

            index_max = max(len(consumes), len(provides), 1)
            for index in range(index_max):
                if index < len(consumes):
                    consume = consumes[index]
                else:
                    consume = ''

                if index < len(provides):
                    provide = provides[index]
                else:
                    provide = ''

                data.append([
                    epg.get_parent().get_parent().name,
                    epg.get_parent().name,
                    epg.name,
                    context,
                    bd,
                    provide,
                    consume,
                    epg.scope,
                    epg.class_id,
                    epg.match_type,
                    epg._deployment_immediacy,
                ])
        data = sorted(data)
        table = Table(data, headers, title=title + 'EPGs')
        return [table, ]


class OutsideNetwork(CommonEPG):
    def __init__(self, network_name):
        self.network = None
        if '/' in network_name:
            name = '.'.join([i for i in network_name.split('/')])
        else:
            name = network_name
        super(OutsideNetwork, self).__init__(name)

class OutsideEPG(CommonEPG):
    """Represents the EPG for external connectivity
    """

    def __init__(self, epg_name, parent=None):
        """
        :param epg_name: String containing the name of this OutsideEPG
        :param parent: Instance of the Tenant class representing\
                       the tenant owning this OutsideEPG.
        """
        self.context_name = None
        self.networks = []

        if not isinstance(parent, Tenant):
            raise TypeError('Parent is not set to Tenant')
        super(OutsideEPG, self).__init__(epg_name, parent)

    def has_context(self):
        """
        Check if the context has been assigned

        :returns: True or False. True if a Context has been assigned to this\
                  L3Interface.
        """
        return self._has_any_relation(Context)

    def add_context(self, context):
        """
        Add context to the EPG

        :param context: Instance of Context class to assign to this\
                        L3Interface.
        """
        assert isinstance(context, Context)
        if self.has_context():
            self.remove_context()
        self.context_name = context.name
        self._add_relation(context)

    def remove_context(self):
        """
        Remove the context from the EPG

        :param context: Instance of Context class to remove from this
                        OutsideEPG.
        """
        self._remove_all_relation(Context)

    @classmethod
    def _get_toolkit_to_apic_classmap(cls):
        """
        Gets the APIC class to an acitoolkit class mapping dictionary
        :returns: dict of APIC class names to acitoolkit classes
        """
        return {}

    @classmethod
    def _get_apic_classes(cls):
        """
        Get the APIC classes used by this acitoolkit class.

        :returns: list of strings containing APIC class names
        """
        resp = []
        resp.append('l3extOut')
        return resp

    def _extract_relationships(self, data):
        tenant_children = data[0]['fvTenant']['children']
        for child in tenant_children:
            if 'l3extOut' in child:
                outside_epg_name = child['l3extOut']['attributes']['name']
                if outside_epg_name == self.name:
                    outside_children = child['l3extOut']['children']
                    for outside_child in outside_children:
                        if 'l3extRsEctx' in outside_child:
                            context_name = outside_child['l3extRsEctx']['attributes']['tnFvCtxName']
                            tenant = self.get_parent()
                            context_search = Search()
                            context_search.name = context_name
                            objs = tenant.find(context_search)
                            for context in objs:
                                if isinstance(context, Context):
                                    self.add_context(context)
                    break
        super(OutsideEPG, self)._extract_relationships(data)

    def get_json(self):
        """
        Returns json representation of OutsideEPG

        :returns: json dictionary of OutsideEPG
        """
        children = []
<<<<<<< HEAD
        if self.context_name is not None:
            context = {'l3extRsEctx': {'attributes': {'tnFvCtxName':
                                                      self.context_name}}}
            children.append(context)
        for network in self.networks: # TODO clean this up - duplicate of code below
            if isinstance(network, str):
                network = OutsideNetwork(network)
            text = {'l3extInstP': {'attributes': {'name': self.name + '-' + network.name},
=======
        context = {'l3extRsEctx': {'attributes': {'tnFvCtxName':
                                                      self.context_name},
>>>>>>> faa1d245
                                   'children': []}}
            subnet = {'l3extSubnet': {'attributes': {'ip': network.network},
                                      'children': []}}
            if network.is_deleted():
                text['l3extInstP']['attributes']['status'] = 'deleted'
                subnet['l3extSubnet']['attributes']['status'] = 'deleted'
            contracts = network._get_common_json()
            #contracts = super(OutsideEPG, self)._get_common_json()
            text['l3extInstP']['children'].append(subnet)
            for contract in contracts:
                text['l3extInstP']['children'].append(contract)
            children.append(text)

        for interface in self.get_interfaces():

            if hasattr(interface, 'is_ospf'):
                ospf_if = interface

                text = {'ospfExtP': {'attributes': {'areaId': ospf_if.area_id},
                                     'children': []}}
                children.append(text)

            elif hasattr(interface, 'is_bgp'):
                bgp_if = interface
                text = {"bgpExtP": {"attributes": {}}}
                children.append(text)

            for network in interface.networks:
                if isinstance(network, str):
                    network = OutsideNetwork(network)
                text = {'l3extInstP': {'attributes': {'name': self.name + '-' + network.name},
                                       'children': []}}
                subnet = {'l3extSubnet': {'attributes': {'ip': network.network},
                                          'children': []}}
                contracts = network._get_common_json()
                #contracts = super(OutsideEPG, self)._get_common_json()
                text['l3extInstP']['children'].append(subnet)
                for contract in contracts:
                    text['l3extInstP']['children'].append(contract)
                children.append(text)

        for interface in self.get_interfaces():
            text = interface.get_json()
            children.append(text)
        attr = self._generate_attributes()
        return super(OutsideEPG, self).get_json('l3extOut',
                                                attributes=attr,
                                                children=children)


class L3Interface(BaseACIObject):
    """
    Creates an L3 interface that can be attached to an L2 interface.
    This interface defines the L3 address i.e. IPv4
    """

    def __init__(self, name):
        """
        :param name:  String containing the name of this L3Interface object.
        """
        super(L3Interface, self).__init__(name)
        self._addr = None
        self._l3if_type = None
        self._mtu = 'inherit'
        self.networks = []

    def is_interface(self):
        """
        Check if this is an interface object.

        :returns: True
        """

        return True

    def get_addr(self):
        """
        Get the L3 address assigned to this interface.
        The address is set via the L3Interface.set_addr() method

        :returns: String containing the L3 address in dotted decimal notation.
        """
        return self._addr

    def set_addr(self, addr):
        """
        Set the L3 address assigned to this interface

        :param addr: String containing the L3 address in dotted decimal\
                     notation.
        """
        self._addr = addr

    def get_mtu(self):
        """
        Get the MTU of this interface

        :returns: MTU of the interface
        """
        return self._mtu

    def set_mtu(self, mtu):
        """
        Set the L3 MTU of this interface

        :param mtu: String containing MTU

        """
        self._mtu = mtu

    def get_l3if_type(self):
        """
        Get the l3if_type of this L3 interface.

        :returns: L3 interface type. Valid values are 'sub-interface',\
                  'l3-port', and 'ext-svi'
        """
        return self._l3if_type

    def set_l3if_type(self, l3if_type):
        """
        Set the l3if_type of this L3 interface.

        :param l3if_type: L3 interface type. Valid values are 'sub-interface',\
                          'l3-port', and 'ext-svi'
        """
        if l3if_type not in ('sub-interface', 'l3-port', 'ext-svi'):
            raise ValueError("l3if_type is not one of 'sub-interface', "
                             "'l3-port', or 'ext-svi'")
        self._l3if_type = l3if_type

    # Context references
    def add_context(self, context):
        """
        Add context to the EPG

        :param context: Instance of Context class to assign to this\
                        L3Interface.
        """
        assert isinstance(context, Context)
        if self.has_context():
            self.remove_context()
        self._add_relation(context)

    def remove_context(self):
        """
        Remove context from the EPG
        """
        self._remove_all_relation(Context)

    def get_context(self):
        """
        Return the assigned context

        :returns: Instance of Context class that this L3Interface is assigned.\
                  If no Context is assigned, None is returned.
        """
        return self._get_any_relation(Context)

    def has_context(self):
        """
        Check if the context has been assigned

        :returns: True or False. True if a Context has been assigned to this\
                  L3Interface.
        """
        return self._has_any_relation(Context)

    def get_json(self):
        """
        Returns json representation of L3Interface

        :returns: json dictionary of L3Interface
        """
        if self.get_addr() is None:
            return None
        text = {'l3extRsPathL3OutAtt':
                    {'attributes':
                         {'encap': '%s-%s' % (self.get_interfaces()[0].encap_type,
                                              self.get_interfaces()[0].encap_id),
                          'ifInstT': self.get_l3if_type(),
                          'addr': self.get_addr(),
                          'mtu': self.get_mtu(),
                          'tDn': self.get_interfaces()[0]._get_path()},
                     'children': []}}
        return text


class OSPFInterfacePolicy(BaseACIObject):
    """
    Represents the interface settings of an OSPF interface
    """

    def __init__(self, name, parent=None):
        """
        param name: String containing the name of this OSPF interface policy
        param parent: Instance of the Tenant class representing the tenant\
                      owning this OSPF interface policy
        """

        self.name = name
        self.parent = parent

        # Initialize default values
        self.network_type = 'bcast'
        self.cost = None
        self.priority = None
        self.hello_interval = None
        self.dead_interval = None
        self.retrans_interval = None
        self.transmit_delay = None

        if not isinstance(parent, Tenant):
            raise TypeError('Parent is not set to Tenant')
        super(OSPFInterfacePolicy, self).__init__(name, parent)

    def _generate_attributes(self):
        """Gets the attributes used in generating the JSON for the object
        """
        attributes = dict()
        attributes['name'] = self.name
        if self.descr:
            attributes['descr'] = self.descr
        if self.network_type:
            attributes['nwT'] = self.network_type
        if self.cost:
            attributes['cost'] = self.cost
        if self.priority:
            attributes['priority'] = self.priority
        if self.hello_interval:
            attributes['helloIntvl'] = self.hello_interval
        if self.dead_interval:
            attributes['deadIntvl'] = self.dead_interval
        if self.retrans_interval:
            attributes['rexmitIntvl'] = self.retrans_interval
        if self.transmit_delay:
            attributes['xmitDelay'] = self.transmit_delay
        return attributes

    def get_nw_type(self):
        """
        Get the nw-type of this interface ospf policy
        :returns: string of the network type for this policy
        """
        return self.network_type

    def set_nw_type(self, network_type):
        """
        sets the L3 nw_type with some validation

        :param network_type: string of bcast or p2p

        """
        valid_types = ['bcast', 'p2p']
        if network_type not in valid_types:
            raise ValueError('Invalid Network Type - %s' % network_type)
        else:
            self.network_type = network_type

    def get_json(self):
        """
        Returns json representation of OSPFRouter

        :returns: json dictionary of OSPFIRouter
        """
        attr = self._generate_attributes()
        text = {"ospfIfPol": {"attributes": attr}}
        return text


class OSPFRouter(BaseACIObject):
    """
    Represents the global settings of the OSPF Router
    """

    def __init__(self, name):
        """
        :param name:  String containing the name of this OSPFRouter object.
        """
        super(OSPFRouter, self).__init__(name)
        self._router_id = None
        self._node = None
        self._pod = '1'

    def set_router_id(self, rid):
        """
        Sets the router id of the object
        :param rid: String containing the router id

        """
        self._router_id = rid

    def get_router_id(self):
        """
        :returns string containing the Router ID
        """
        return self._router_id

    def set_node_id(self, node):
        """
        Sets the router id of the object
        :param node: String containing the node id

        """
        self._node = node

    def get_node_id(self):
        """
        :returns string containing the Node ID
        """
        return self._node

    def get_json(self):
        """
        Returns json representation of OSPFRouter

        :returns: json dictionary of OSPFIRouter
        """
        dn_name = "topology/pod-%s/node-%s" % (self._pod, self._node)
        text = {"l3extRsNodeL3OutAtt": {"attributes": {"rtrId": self._router_id,
                                                       "tDn": dn_name}}}
        return text


class OSPFInterface(BaseACIObject):
    """
    Creates an OSPF router interface that can be attached to a L3 interface.
    This interface defines the OSPF area, authentication, etc.
    """

    def __init__(self, name, router=None, area_id=None):
        """
        :param name:  String containing the name of this OSPFInterface object.
        :param area_id: String containing the OSPF area id of this interface.\
                        Default is None.
        """
        super(OSPFInterface, self).__init__(name)
        self.area_id = area_id
        self.router = router
        self.int_policy_name = None
        self.auth_key = None
        self.auth_type = None
        self.auth_keyid = None
        self.networks = []

    def is_interface(self):
        """
        Returns whether this instance is considered an interface.
        :returns: True
        """
        return True

    @staticmethod
    def is_ospf():
        """
        :returns: True if this interface is an OSPF interface.  In the case\
                  of OSPFInterface instances, this is always True.
        """
        return True

    def get_json(self):
        """
        Returns json representation of OSPFInterface
        :returns: json dictionary of OSPFInterface
        """
        children = []
        if self.int_policy_name:
            policy = {'ospfRsIfPol': {'attributes': {'tnOspfIfPolName': self.int_policy_name}}}
            children.append(policy)

        text = {'ospfIfP': {'attributes': {'name': self.name},
                            'children': children}}
        if self.auth_key:
            text['ospfIfP']['attributes']['authKey'] = self.auth_key
            text['ospfIfP']['attributes']['authKeyId'] = self.auth_keyid
            text['ospfIfP']['attributes']['authType'] = self.auth_type

        text = [text, self.get_interfaces()[0].get_json()]
        text = {'l3extLIfP': {'attributes': {'name': self.name},
                              'children': text}, }
        text = {'l3extLNodeP': {'attributes': {'name': self.name},
                                'children': [text, self.router.get_json()]}}
        return text


class BGPSession(BaseACIObject):
    """
    Creates an BGP router interface that can be attached to a L3 interface.
    This interface defines the BGP AS, authentication, etc.
    """

    def __init__(self, name, router_id=None, peer_ip=None, node_id=None):
        """
        :param name:  String containing the name of this BGPSession object.
        :param router_id: String containing the IPv4 router-id
        :param peer_ip: String containing the IP address of the BGP peer\
                        Default is None.
        :param node_id: String Containing the node-id (e.g. '101')
        """
        super(BGPSession, self).__init__(name)
        self.peer_ip = peer_ip
        self.router_id = router_id
        self.node_id = node_id
        self.options = ''
        self.networks = []

    def is_interface(self):
        """
        Returns whether this instance is considered an interface.

        :returns: True
        """
        return True

    @staticmethod
    def is_bgp():
        """
        :returns: True if this interface is an BGP interface.  In the case\
                  of BGPSession instances, this is always True.
        """
        return True

    def get_json(self):
        """
        Returns json representation of BGPSession

        :returns: json dictionary of BGP Session
        """

        bgpextp = {'bgpExtP': {'attributes': {}}}
        bgpPeerP = {'bgpPeerP': {'attributes': {'addr': self.peer_ip,
                                                'ctrl': self.options,
                                                'descr': '',
                                                'name': '', }}}

        RsNode = {"l3extRsNodeL3OutAtt": {"attributes": {"rtrId": self.router_id,
                                                         "tDn": "topology/pod-1/node-%s" % self.node_id}}},
        text = [self.get_interfaces()[0].get_json()]
        text = {'l3extLIfP': {'attributes': {'name': self.name},
                              'children': text}}

        text = {'l3extLNodeP': {'attributes': {'name': self.name},
                                'children': [RsNode, bgpPeerP, text]}}

        return text


class BridgeDomain(BaseACIObject):
    """
    BridgeDomain :  roughly equivalent to fvBD
    """

    def __init__(self, bd_name, parent=None):
        """
        :param bd_name:  String containing the name of this BridgeDomain\
                         object.
        :param parent: An instance of Tenant class representing the Tenant\
                       which contains this BridgeDomain.
        """
        if parent is None or not isinstance(parent, Tenant):
            raise TypeError
        super(BridgeDomain, self).__init__(bd_name, parent)

    @classmethod
    def _get_apic_classes(cls):
        """
        Get the APIC classes used by this acitoolkit class.

        :returns: list of strings containing APIC class names
        """
        resp = []
        resp.append('fvBD')
        return resp

    @classmethod
    def _get_toolkit_to_apic_classmap(cls):
        """
        Gets the APIC class to an acitoolkit class mapping dictionary

        :returns: dict of APIC class names to acitoolkit classes
        """
        return {'fvSubnet': Subnet, }

    @staticmethod
    def _get_parent_class():
        """
        Gets the class of the parent object

        :returns: class of parent object
        """
        return Tenant

    @staticmethod
    def _get_parent_dn(dn):
        return dn.split('/BD-')[0]

    @staticmethod
    def _get_name_from_dn(dn):
        return dn.split('/BD-')[1].split('/')[0]

    def get_json(self):
        """
        Returns json representation of the bridge domain

        :returns: json dictionary of bridge domain
        """
        children = []
        if self.has_context():
            text = {'fvRsCtx': {'attributes':
                                    {'tnFvCtxName': self.get_context().name}}}
            children.append(text)
        attr = self._generate_attributes()
        return super(BridgeDomain, self).get_json(self._get_apic_classes()[0],
                                                  attributes=attr,
                                                  children=children)

    def _extract_relationships(self, data):
        tenant_children = data[0]['fvTenant']['children']
        for child in tenant_children:
            if 'fvBD' in child:
                bd_name = child['fvBD']['attributes']['name']
                if bd_name == self.name:
                    bd_children = child['fvBD']['children']
                    for bd_child in bd_children:
                        if 'fvRsCtx' in bd_child:
                            context_name = bd_child['fvRsCtx']['attributes']['tnFvCtxName']
                            tenant = self.get_parent()
                            context_search = Search()
                            context_search.name = context_name
                            objs = tenant.find(context_search)
                            for context in objs:
                                if isinstance(context, Context):
                                    self.add_context(context)
                    break
        super(BridgeDomain, self)._extract_relationships(data)

    # Context references
    def add_context(self, context):
        """
        Set the Context for this BD

        :param context: Context to assign this BridgeDomain
        """
        assert isinstance(context, Context)
        self._add_relation(context)

    def remove_context(self):
        """
        Remove the assigned Context from this BD
        """
        self._remove_all_relation(Context)

    def get_context(self):
        """
        Get the Context for this BD

        :returns: Instance of Context class that this BridgeDomain is assigned.
        """
        return self._get_any_relation(Context)

    def has_context(self):
        """
        Check if the Context has been set for this BD

        :returns: True or False. True if this BridgeDomain is assigned to a\
                  Context.
        """
        return self._has_any_relation(Context)

    # Subnet
    def add_subnet(self, subnet):
        """
        Add a subnet to this BD.

        :param subnet: Instance of Subnet class to add to this BridgeDomain.
        """
        if not isinstance(subnet, Subnet):
            raise TypeError('add_subnet requires a Subnet instance')
        if subnet.get_addr() is None:
            raise ValueError('Subnet address is not set')
        if subnet in self.get_subnets():
            return
        self.add_child(subnet)

    def remove_subnet(self, subnet):
        """
        Remove a subnet from this BD

        :param subnet: Instance of Subnet class to remove from this\
                       BridgeDomain.
        """
        if not isinstance(subnet, Subnet):
            raise TypeError('remove_subnet requires a Subnet instance')
        self.remove_child(subnet)

    def get_subnets(self):
        """
        Get all of the subnets on this BD.

        :returns: List of Subnet instances assigned to this BridgeDomain.
        """
        resp = []
        children = self.get_children()
        for child in children:
            if isinstance(child, Subnet):
                resp.append(child)
        return resp

    def has_subnet(self, subnet):
        """
        Check if the BD has this particular subnet.

        :returns: True or False.  True if this BridgeDomain has this\
                  particular Subnet.
        """
        if not isinstance(subnet, Subnet):
            raise TypeError('has_subnet requires a Subnet instance')
        if subnet.get_addr() is None:
            raise ValueError('Subnet address is not set')
        return self.has_child(subnet)

    @classmethod
    def get(cls, session, tenant):
        """
        Gets all of the Bridge Domains from the APIC.

        :param session: the instance of Session used for APIC communication
        :param tenant: the instance of Tenant used to limit the BridgeDomain\
                       instances retreived from the APIC
        :returns: List of BridgeDomain objects
        """
        return BaseACIObject.get(session, cls, cls._get_apic_classes()[0],
                                 tenant, tenant)

    def _get_url_extension(self):
        return '/BD-%s' % self.name

    def _populate_from_attributes(self, attributes):
        """
        Populates various attributes
        :param attributes:
        :return:
        """
        self.class_id = attributes.get('pcTag')
        self.scope = attributes.get('scope')
        self.vnid = attributes.get('seg')
        self.mtu = attributes.get('mtu')
        self.mac = attributes.get('mac')
        self.route = attributes.get('unicastRoute')
        self.unknown_unicast = attributes.get('unkMacUcastAct')
        self.unknown_multicast = attributes.get('unkMcastAct')
        self.modified_time = attributes.get('modTs')

    @staticmethod
    def get_table(bridge_domains, title=''):
        """
        Will create table of context information
        :param title:
        :param bridge_domains:
        """

        headers = ['Tenant',
                   'Context',
                   'Bridge Domain',
                   'Subnets',
                   'MAC',
                   'Route',
                   'Unknown UCST',
                   'Unknown MCST',
                   'VNID',
                   'Scope',
                   'Class ID',
                   'MTU',
                   ]
        data = []
        for bridge_domain in sorted(bridge_domains):
            context = 'Unset'
            if bridge_domain.has_context():
                context = bridge_domain.get_context().name

            subnets = bridge_domain.get_subnets()
            subnet_str = []
            for subnet in subnets:
                subnet_str.append(subnet.get_addr())

            data.append([
                bridge_domain.get_parent().name,
                context,
                bridge_domain.name,
                ', '.join(subnet_str),
                bridge_domain.mac,
                bridge_domain.route,
                bridge_domain.unknown_unicast,
                bridge_domain.unknown_multicast,
                bridge_domain.vnid,
                bridge_domain.scope,
                bridge_domain.class_id,
                bridge_domain.mtu
            ])

        data = sorted(data)
        table = Table(data, headers, title=title + 'Bridge Domains')
        return [table, ]


class Subnet(BaseACIObject):
    """ Subnet :  roughly equivalent to fvSubnet """

    def __init__(self, subnet_name, parent=None):
        """
        :param subnet_name: String containing the name of this Subnet instance.
        :param parent: An instance of BridgeDomain class representing the\
                       BridgeDomain which contains this Subnet.
        """
        if not isinstance(parent, BridgeDomain):
            raise TypeError('Parent of Subnet class must be BridgeDomain')
        super(Subnet, self).__init__(subnet_name, parent)
        self._addr = None
        self._scope = None

    @classmethod
    def _get_apic_classes(cls):
        """
        Get the APIC classes used by this acitoolkit class.

        :returns: list of strings containing APIC class names
        """
        resp = []
        resp.append('fvSubnet')
        return resp

    def get_addr(self):
        """
        Get the subnet address

        :returns: The subnet address as a string in the form of <ipaddr>/<mask>
        """
        return self._addr

    def set_addr(self, addr):
        """
        Set the subnet address

        :param addr: The subnet address as a string in the form\
                     of <ipaddr>/<mask>
        """
        if addr is None:
            raise TypeError('Address can not be set to None')
        self._addr = addr

    def get_scope(self):
        """
        Get the subnet scope

        :returns: The subnet scope as a string
        """
        return self._scope

    def set_scope(self, scope):
        """
        Set the subnet address

        :param scope: The subnet scope. It can be either "public", "private" or "shared".
        """
        if scope is None:
            raise TypeError('Scope can not be set to None')
        self._scope = scope

    def get_json(self):
        """
        Returns json representation of the subnet

        :returns: json dictionary of subnet
        """
        attributes = self._generate_attributes()
        if self.get_addr() is None:
            raise ValueError('Subnet address is not set')
        attributes['ip'] = self.get_addr()
        if self.get_scope() is not None:
            attributes['scope'] = self.get_scope()
        return super(Subnet, self).get_json('fvSubnet', attributes=attributes)

    def _populate_from_attributes(self, attributes):
        """
        Sets the attributes when creating objects from the APIC.
        Called from the base object when calling the classmethod get()
        """
        self.set_addr(str(attributes.get('ip')))

    @classmethod
    def get(cls, session, bridgedomain, tenant):
        """
        Gets all of the Subnets from the APIC for a particular tenant and
        bridgedomain.

        :param session: the instance of Session used for APIC communication
        :param bridgedomain: the instance of BridgeDomain used to limit the\
                             Subnet instances retreived from the APIC
        :param tenant: the instance of Tenant used to limit the Subnet\
                       instances retreived from the APIC
        :returns: List of Subnet objects

        """
        return BaseACIObject.get(session, cls, 'fvSubnet',
                                 parent=bridgedomain, tenant=tenant)


class Context(BaseACIObject):
    """ Context :  roughly equivalent to fvCtx """

    def __init__(self, context_name, parent=None):
        """
        :param context_name: String containing the Context name
        :param parent: An instance of Tenant class representing the Tenant\
                       which contains this Context.

        """
        super(Context, self).__init__(context_name, parent)
        self.allow_all = False

    @classmethod
    def _get_apic_classes(cls):
        """
        Get the APIC classes used by this acitoolkit class.

        :returns: list of strings containing APIC class names
        """
        resp = []
        resp.append('fvCtx')
        return resp

    @classmethod
    def _get_toolkit_to_apic_classmap(cls):
        """
        Gets the APIC class to an acitoolkit class mapping dictionary

        :returns: dict of APIC class names to acitoolkit classes
        """
        return {}

    @staticmethod
    def _get_parent_class():
        """
        Gets the class of the parent object

        :returns: class of parent object
        """
        return Tenant

    @staticmethod
    def _get_parent_dn(dn):
        return dn.split('/ctx-')[0]

    @staticmethod
    def _get_name_from_dn(dn):
        return dn.split('/ctx-')[1].split('/')[0]

    @staticmethod
    def _get_tenant_from_dn(dn):
        """
        Get the tenant name from the DN

        :param dn: String containing the DN
        :return: string containing the tenant name
        """
        return dn.split('/tn-')[1].split('/')[0]


    def _populate_from_attributes(self, attributes):
        """
        Sets the attributes when creating objects from the APIC.
        Called from the base object when calling the classmethod get()
        """
        self.descr = attributes.get('descr')
        self.known_mcast = attributes.get('knwMcastAct')
        self.modified_time = attributes.get('modTs')
        self.name = attributes.get('name')
        self.class_id = attributes.get('pcTag')
        self.scope = attributes.get('scope')
        self.vnid = attributes.get('seg')
        dn = attributes.get('dn')
        if dn is not None:
            self.tenant = self._get_tenant_from_dn(dn)
        else:
            self.tenant = None
        if attributes.get('pcEnfPref') == 'unenforced':
            allow_all = True
        else:
            allow_all = False
        self.set_allow_all(allow_all)

    def set_allow_all(self, value=True):
        """
        Set the allow_all value. When set, contracts will not be enforced\
        in this context.

        :param value: True or False.  Default is True.
        """
        self.allow_all = value

    def get_allow_all(self):
        """
        Returns the allow_all value from this Context. When set, contracts\
        will not be enforced in this context.

        :returns:  True or False.
        """
        return self.allow_all

    def get_json(self):
        """
        Returns json representation of fvCtx object

        :returns: json dictionary of fvCtx object
        """
        attributes = self._generate_attributes()
        if self.get_allow_all():
            attributes['pcEnfPref'] = 'unenforced'
        else:
            attributes['pcEnfPref'] = 'enforced'
        return super(Context, self).get_json(self._get_apic_classes()[0],
                                             attributes=attributes)

    @classmethod
    def get(cls, session, tenant=None):
        """
        Gets all of the Contexts from the APIC.

        :param session: the instance of Session used for APIC communication
        :param tenant: the instance of Tenant used to limit the Contexts\
                       retreived from the APIC
        :returns: List of Context objects
        """
        return BaseACIObject.get(session, cls, cls._get_apic_classes()[0],
                                 tenant, tenant)

    @staticmethod
    def get_table(contexts, title=''):
        """
        Will create table of context information
        :param title:
        :param contexts:
        """

        headers = ['Tenant',
                   'Context',
                   'VNID', 'Scope', 'Class ID',
                   'Allow All',
                   'Known MCST', 'Modified Time',
                   ]
        data = []
        for context in sorted(contexts):
            data.append([
                context.get_parent().name,
                context.name,
                context.vnid,
                context.scope,
                context.class_id,
                context.allow_all,
                context.known_mcast,
                context.modified_time
            ])

        data = sorted(data)
        table = Table(data, headers, title=title + 'Context')
        return [table, ]


class BaseContract(BaseACIObject):
    """ BaseContract :  Base class for Contracts and Taboos """

    def __init__(self, contract_name, parent=None):
        super(BaseContract, self).__init__(contract_name, parent)
        self._scope = 'context'

    @staticmethod
    def _get_contract_code():
        """
        Returns the APIC class name for this contract.
        Meant to be overridden by inheriting classes.
        """
        raise NotImplementedError

    @staticmethod
    def _get_subject_code():
        """
        Get the subject code

        :return: None
        """
        raise NotImplementedError

    @staticmethod
    def _get_subject_relation_code():
        """
        Get the subject relation code

        :return: None
        """
        raise NotImplementedError

    @classmethod
    def _get_apic_classes(cls):
        """
        Get the APIC classes used by this acitoolkit class.

        :returns: list of strings containing APIC class names
        """
        resp = []
        resp.append(cls._get_contract_code())
        return resp

    @staticmethod
    def _get_parent_class():
        """
        Gets the class of the parent object

        :returns: class of parent object
        """
        return Tenant

    def set_scope(self, scope):
        """Set the scope of this contract.
           Valid values are 'context', 'global', 'tenant', and
           'application-profile'
        """
        if scope not in ('context', 'global', 'tenant', 'application-profile'):
            raise ValueError
        self._scope = scope

    def get_scope(self):
        """Get the scope of this contract.
           Valid values are 'context', 'global', 'tenant', and
           'application-profile'
        """
        return self._scope

    @classmethod
    def _get_toolkit_to_apic_classmap(cls):
        """
        Gets the APIC class to an acitoolkit class mapping dictionary

        :returns: dict of APIC class names to acitoolkit classes
        """
        return {}

    def get_json(self):
        """
        Returns json representation of the contract

        :returns: json dictionary of the contract
        """
        resp_json = []
        subj_code = self._get_subject_code()
        subj_relation_code = self._get_subject_relation_code()
        attributes = self._generate_attributes()

        contract_code = self._get_contract_code()
        contract = super(BaseContract, self).get_json(contract_code,
                                                      attributes=attributes,
                                                      get_children=False)
        # Create a subject for every entry with a relation to the filter
        subjects = []
        for entry in self.get_children():
            subject_name = self.name + entry.name
            subject = {subj_code: {'attributes': {'name': subject_name}}}
            filt_name = subject_name
            filt = {subj_relation_code:
                        {'attributes': {'tnVzFilterName': filt_name}}}
            subject[subj_code]['children'] = [filt]
            subjects.append(subject)
        contract[self._get_contract_code()]['children'] = subjects
        resp_json.append(contract)
        for entry in self.get_children():
            entry_json = entry.get_json()
            if entry_json is not None:
                resp_json.append(entry_json)
        return resp_json


class Contract(BaseContract):
    """ Contract :  Class for Contracts """

    def __init__(self, contract_name, parent=None):
        super(Contract, self).__init__(contract_name, parent)

    @staticmethod
    def _get_contract_code():
        """
        Returns the APIC class name for this type of contract.

        :returns: String containing APIC class name for this type of contract.
        """
        return 'vzBrCP'

    @staticmethod
    def _get_subject_code():
        return 'vzSubj'

    @staticmethod
    def _get_subject_relation_code():
        return 'vzRsSubjFiltAtt'

    @staticmethod
    def _get_parent_dn(dn):
        return dn.split('/brc-')[0]

    @staticmethod
    def _get_name_from_dn(dn):
        name = dn.split('/brc-')[1].split('/')[0]
        return name

    def _generate_attributes(self):
        attributes = super(Contract, self)._generate_attributes()
        attributes['scope'] = self.get_scope()
        return attributes

    @classmethod
    def get_deep(cls, full_data, working_data, parent=None, limit_to=[], subtree='full', config_only=False):
        contract_data = working_data[0]['vzBrCP']
        contract = Contract(str(contract_data['attributes']['name']),
                            parent)

        if 'children' not in contract_data:
            return

        for child in contract_data['children']:
            if 'vzSubj' in child:
                subject = child['vzSubj']
                if 'children' not in subject:
                    continue
                for subj_child in subject['children']:
                    if 'vzRsSubjFiltAtt' in subj_child:
                        filter_attributes = subj_child['vzRsSubjFiltAtt']['attributes']
                        filter_name = filter_attributes['tnVzFilterName']
                        for filter in full_data[0]['fvTenant']['children']:
                            if 'vzFilter' in filter:
                                match_name = filter['vzFilter']['attributes']['name']
                                if match_name == filter_name:
                                    for entry in filter['vzFilter']['children']:
                                        if 'vzEntry' in entry:
                                            entry_obj = FilterEntry.create_from_apic_json(entry, contract)

    @classmethod
    def get(cls, session, tenant):
        """Gets all of the Contracts from the APIC for a particular tenant.
        """
        return BaseACIObject.get(session, cls, cls._get_contract_code(),
                                 tenant, tenant)

    @staticmethod
    def get_table(contracts, title=''):
        """
        Will create of each contract
        :param title:
        :param contracts:
        """
        result = []
        headers = ['Tenant', 'Contract', 'Scope', 'Filter']
        for contract in sorted(contracts, key=lambda x: (x.name)):
            data = []
            for filter in contract.get_children(FilterEntry):
                data.append([
                    contract.get_parent().name,
                    contract.name,
                    contract.get_scope(),
                    filter.name,
                ])

            result.append(Table(data, headers, title=title + 'Contract:{0}'.format(contract.name)))
        return result


class Taboo(BaseContract):
    """ Taboo :  Class for Taboos """

    def __init__(self, contract_name, parent=None):
        super(Taboo, self).__init__(contract_name, parent)

    @staticmethod
    def _get_contract_code():
        """
        Returns the APIC class name for this type of contract.

        :returns: String containing APIC class name for this type of contract.
        """
        return 'vzTaboo'

    @staticmethod
    def _get_subject_code():
        return 'vzTSubj'

    @staticmethod
    def _get_subject_relation_code():
        return 'vzRsDenyRule'

    @staticmethod
    def _get_parent_dn(dn):
        return dn.split('/taboo-')[0]

    @staticmethod
    def _get_name_from_dn(dn):
        name = dn.split('/taboo-')[1].split('/')[0]
        return name

    @staticmethod
    def get_table(taboos, title=''):
        """
        Will create table of taboo information for a given tenant
        :param title:
        :param taboos:
        """

        result = []
        headers = ['Tenant', 'Taboo', 'Scope']
        data = []
        for taboo in sorted(taboos, key=lambda x: (x.name)):
            data.append([
                taboo.get_parent().name,
                taboo.name,
                taboo.get_scope(),
            ])

            result.append(Table(data, headers, title=title + 'Taboo:{0}'.format(taboo.name)))
        return result


class FilterEntry(BaseACIObject):
    """ FilterEntry :  roughly equivalent to vzEntry """

    def __init__(self, name, parent, applyToFrag='0', arpOpc='0',
                 dFromPort='0', dToPort='0', etherT='0', prot='0',
                 sFromPort='0', sToPort='0', tcpRules='0'):
        """
        :param name: String containing the name of this FilterEntry instance.
        :param applyToFrag: True or False.  True indicates that this\
                            FilterEntry should be applied to IP fragments.
        :param arpOpc: 'req' or 'reply'.  Indicates that this FilterEntry\
                       should be applied to ARP Requests or ARP replies.
        :param dFromPort: String containing the lower L4 destination port\
                          number of the L4 destination port number range.
        :param dToPort: String containing the upper L4 destination port\
                        number of the L4 destination port number range.
        :param etherT: String containing the EtherType of the frame to be\
                       matched by this FilterEntry.
        :param prot: String containing the L4 protocol number to be\
                     matched by this FilterEntry.
        :param sFromPort: String containing the lower L4 source port\
                          number of the L4 source port number range.
        :param sToPort: String containing the upper L4 source port\
                        number of the L4 source port number range.
        :param tcpRules: Bit mask consisting of the TCP flags to be matched\
                         by this FilterEntry.
        """
        self.applyToFrag = applyToFrag
        self.arpOpc = arpOpc
        self.dFromPort = dFromPort
        self.dToPort = dToPort
        self.etherT = etherT
        self.prot = prot
        self.sFromPort = sFromPort
        self.sToPort = sToPort
        self.tcpRules = tcpRules
        super(FilterEntry, self).__init__(name, parent)

    def _generate_attributes(self):
        attributes = super(FilterEntry, self)._generate_attributes()
        attributes['applyToFrag'] = self.applyToFrag
        attributes['arpOpc'] = self.arpOpc
        attributes['dFromPort'] = self.dFromPort
        attributes['dToPort'] = self.dToPort
        attributes['etherT'] = self.etherT
        attributes['prot'] = self.prot
        attributes['sFromPort'] = self.sFromPort
        attributes['sToPort'] = self.sToPort
        attributes['tcpRules'] = self.tcpRules
        return attributes

    def _populate_from_attributes(self, attributes):
        self.applyToFrag = str(attributes['applyToFrag'])
        self.arpOpc = str(attributes['arpOpc'])
        self.dFromPort = str(attributes['dFromPort'])
        self.dToPort = str(attributes['dToPort'])
        self.etherT = str(attributes['etherT'])
        self.prot = str(attributes['prot'])
        self.sFromPort = str(attributes['sFromPort'])
        self.sToPort = str(attributes['sToPort'])
        self.tcpRules = str(attributes['tcpRules'])

    def get_json(self):
        """
        Returns json representation of the FilterEntry

        :returns: json dictionary of the FilterEntry
        """
        attr = self._generate_attributes()
        text = super(FilterEntry, self).get_json('vzEntry',
                                                 attributes=attr)
        filter_name = self.get_parent().name + self.name
        text = {'vzFilter': {'attributes': {'name': filter_name},
                             'children': [text]}}
        return text

    @classmethod
    def get(cls, session, parent=None, tenant=None):
        """
        To get all of acitoolkit style Filter Entries APIC class.

        :param session:  the instance of Session used for APIC communication
        :param parent:  Object to assign as the parent to the created objects.
        :param tenant:  Tenant object to assign the created objects.
        """

        apic_class = 'vzRsSubjFiltAtt'

        if isinstance(tenant, str):
            raise TypeError
        logging.debug('%s.get called', cls.__name__)
        if tenant is None:
            tenant_url = ''
        else:
            tenant_url = '/tn-%s' % tenant.name
            if parent is not None:
                tenant_url = tenant_url + parent._get_url_extension()
        query_url = ('/api/mo/uni%s.json?query-target=subtree&'
                     'target-subtree-class=%s' % (tenant_url, apic_class))
        ret = session.get(query_url)
        data = ret.json()['imdata']
        logging.debug('response returned %s', data)
        resp = []
        for object_data in data:
            dn = object_data['vzRsSubjFiltAtt']['attributes']['dn']
            tDn = object_data['vzRsSubjFiltAtt']['attributes']['tDn']
            tRn = object_data['vzRsSubjFiltAtt']['attributes']['tRn']
            if dn.split('/')[2][4:] == parent.name and dn.split('/')[4][len(apic_class) - 1:] == dn.split('/')[3][
                                                                                                 5:] and dn.split('/')[
                                                                                                             3][5:] == \
                    tDn.split('/')[2][4:] and tDn.split('/')[2][4:] == tRn[4:]:
                filter_name = str(object_data[apic_class]['attributes']['tRn'][4:])
                contract_name = filter_name[:len(parent.name)]
                entry_name = filter_name[len(parent.name):]
                if contract_name == parent.name and entry_name != '':
                    query_url = ('/api/mo/uni%s/flt-%s.json?query-target=subtree&'
                                 'target-subtree-class=vzEntry&'
                                 'query-target-filter=eq(vzEntry.name,"%s")' % (tenant_url, filter_name, entry_name))
                    ret = session.get(query_url)
                    data = ret.json()['imdata']
                    if len(data) == 0:
                        continue
                    logging.debug('response returned %s', data)
                    resp = []
                    obj = cls(entry_name, parent)
                    attribute_data = data[0]['vzEntry']['attributes']
                    obj._populate_from_attributes(attribute_data)
                    resp.append(obj)
        return resp

    @classmethod
    def create_from_apic_json(cls, data, parent):
        """
        create from the apic json

        :param data: json dictionary
        :param parent: parent object
        :return: object created from json dictionary
        """
        attributes = data['vzEntry']['attributes']
        entry = cls(name=str(attributes.get('name')),
                    parent=parent)
        entry._populate_from_attributes(attributes)
        return entry

    @staticmethod
    def get_table(filters, title=''):
        """
        Will create table of filter information for a given tenant
        :param title:
        :param filters:
        """

        headers = ['Filter', 'EtherType',
                   'Protocol', 'Arp Opcode', 'L4 DPort', 'L4 SPort', 'TCP Flags', 'Apply to Fragment']

        data = []
        for filter in sorted(filters, key=lambda x: (x.name)):
            data.append([
                filter.name,
                filter.etherT,
                filter.prot,
                filter.arpOpc,
                FilterEntry._get_port(filter.dFromPort, filter.dToPort),
                FilterEntry._get_port(filter.sFromPort, filter.sToPort),
                filter.tcpRules,
                filter.applyToFrag,
            ])
        data = sorted(data)
        table = Table(data, headers, title=title + 'Filters')
        return [table, ]

    @staticmethod
    def _get_port(from_port, to_port):
        """
        will build a string that is a port range or a port number
        depending upon the from_port and to_port value
        """
        if from_port == to_port:
            return str(from_port)
        return '{0}-{1}'.format(str(from_port), str(to_port))

    def __eq__(self, other):
        if type(self) is not type(other):
            return False
        if self.applyToFrag != other.applyToFrag:
            return False
        if self.arpOpc != other.arpOpc:
            return False
        if self.dFromPort != other.dFromPort:
            return False
        if self.dToPort != other.dToPort:
            return False
        if self.etherT != other.etherT:
            return False
        if self.prot != other.prot:
            return False
        if self.sFromPort != other.sFromPort:
            return False
        if self.sToPort != other.sToPort:
            return False
        if self.tcpRules != other.tcpRules:
            return False
        return True


class TunnelInterface(object):
    """This class describes a tunnel interface"""

    def __init__(self, if_type, pod, node, tunnel):
        self.interface_type = str(if_type)
        self.pod = str(pod)
        self.node = str(node)
        self.tunnel = tunnel
        self.if_name = self.interface_type + ' ' + self.pod + '/'
        self.if_name += self.node + '/' + self.tunnel


class FexInterface(object):
    """This class describes a physical interface on a FEX device"""

    def __init__(self, if_type, pod, node, fex, module, port):
        self.interface_type = str(if_type)
        self.pod = str(pod)
        self.node = str(node)
        self.fex = str(fex)
        self.module = str(module)
        self.port = str(port)
        self.if_name = self.interface_type + ' ' + self.pod + '/'
        self.if_name += self.node + '/' + self.fex + '/'
        self.if_name += self.module + '/' + self.port


class InterfaceFactory(object):
    """
    Factory class to generate interface objects
    """

    @classmethod
    def create_from_dn(cls, dn):
        """
        Creates the appropriate interface object based on the dn
        The classes along with an example DN are shown below
        Interface: topology/pod-1/paths-102/pathep-[eth1/12]
        FexInterface: topology/pod-1/paths-103/extpaths-105/pathep-[eth1/12]
        TunnelInterface:
        BladeSwitchInterface:
        """
        if '/extpaths-' in dn:
            # Split the URL into 2 parts
            dn_parts = dn.split('[')

            # Split the first part
            loc = dn_parts[0].split('/')
            assert loc[0] == 'topology'
            # Get the Pod number
            pod = loc[1].split('-')
            assert pod[0] == 'pod'
            pod = pod[1]
            # Get the Node number
            node = loc[2].split('-')
            assert node[0] == 'paths'
            node = node[1]
            # Get the Fex number
            fex = loc[3].split('-')
            assert fex[0] == 'extpaths'
            fex = fex[1]
            # Get the type, module, and port
            mod_port = dn_parts[1].split(']')[0]
            if_type = mod_port[:3]
            (module, port) = mod_port[3:].split('/')
            return FexInterface(if_type, pod, node, fex, module, port)
        elif 'pathep-[tunnel' in dn:
            # Split the URL into 2 parts
            dn_parts = dn.split('[')

            # Split the first part
            loc = dn_parts[0].split('/')
            assert loc[0] == 'topology'
            # Get the Pod number
            pod = loc[1].split('-')
            assert pod[0] == 'pod'
            pod = pod[1]
            # Get the Node number
            node = loc[2].split('-')
            assert node[0] == 'paths'
            node = node[1]
            # Get the tunnel
            assert loc[3] == 'pathep-'
            tunnel = dn_parts[1].split(']')[0]
            assert tunnel.startswith('tunnel')
            tunnel = tunnel[6:]

            return TunnelInterface('tunnel', pod, node, tunnel)
        else:
            return Interface(*Interface.parse_dn(dn))


class PortChannel(BaseInterface):
    """
    This class defines a port channel interface.
    """

    def __init__(self, name):
        super(PortChannel, self).__init__(name)
        self._interfaces = []
        self._nodes = []

    def attach(self, interface):
        """Attach an interface to this PortChannel"""
        if interface not in self._interfaces:
            self._interfaces.append(interface)
        self._update_nodes()

    def detach(self, interface):
        """Detach an interface from this PortChannel"""
        if interface in self._interfaces:
            self._interfaces.remove(interface)
        self._update_nodes()

    def _update_nodes(self):
        """Updates the nodes that are participating in this PortChannel"""
        nodes = []
        for interface in self._interfaces:
            nodes.append(interface.node)
        self._nodes = set(nodes)

    def is_vpc(self):
        """Returns True if the PortChannel is a VPC"""
        return len(self._nodes) > 1

    def is_interface(self):
        """Returns True since a PortChannel is an interface"""
        return True

    def _get_nodes(self):
        """ Returns a single node id or multiple node ids in the
            case that this is a VPC
        """
        return self._nodes

    def _get_path(self):
        """Get the path of this interface used when communicating with
           the APIC object model.
        """
        assert len(self._interfaces)
        pod = self._interfaces[0].pod
        if self.is_vpc():
            (node1, node2) = self._get_nodes()
            path = 'topology/pod-%s/protpaths-%s-%s/pathep-[%s]' % (pod,
                                                                    node1,
                                                                    node2,
                                                                    self.name)
        else:
            node = self._interfaces[0].node
            path = 'topology/pod-%s/paths-%s/pathep-%s' % (pod,
                                                           node,
                                                           self.name)

        return path

    @staticmethod
    def get_url(fmt='json'):
        """
        Get the URLs used to push the configuration to the APIC
        if no format parameter is specified, the format will be 'json'
        otherwise it will return '/api/mo/uni.' with the format string
        appended.
        :param fmt: optional format string, default is 'json'
        :returns: URL string
        """
        return ('/api/mo/uni/fabric.' + fmt,
                '/api/mo/uni.' + fmt)

    def get_json(self):
        """
        Returns json representation of the PortChannel

       :returns: json dictionary of the PortChannel
        """
        vpc = self.is_vpc()
        pc_mode = 'link'
        if vpc:
            pc_mode = 'node'
        infra = {'infraInfra': {'children': []}}
        # Add the node and port selectors
        for interface in self._interfaces:
            node_profile, accport_selector = interface.get_port_channel_selector_json(self.name)
            infra['infraInfra']['children'].append(node_profile)
            if self.is_deleted():
                for hports in accport_selector['infraAccPortP']['children']:
                    if 'infraHPortS' in hports:
                        for child in hports['infraHPortS']['children']:
                            if 'infraRsAccBaseGrp' in child:
                                child['infraRsAccBaseGrp']['attributes']['status'] = 'deleted'
            infra['infraInfra']['children'].append(accport_selector)
        # Add the actual port-channel
        accbndlgrp = {'infraAccBndlGrp':
                          {'attributes':
                               {'name': self.name, 'lagT': pc_mode},
                           'children': []}}
        if self.is_deleted():
            accbndlgrp['infraAccBndlGrp']['attributes']['status'] = 'deleted'
        infrafuncp = {'infraFuncP': {'attributes': {},
                                     'children': [accbndlgrp]}}
        infra['infraInfra']['children'].append(infrafuncp)

        if not vpc:
            return None, infra

        # VPC add Fabric Protocol Policy
        # Pick the lowest node as the unique id for the vpc group
        nodes = []
        for interface in self._interfaces:
            nodes.append(str(interface.node))
        unique_nodes = sorted(set(nodes))
        unique_id = unique_nodes[0]

        fabric_nodes = []
        for node in unique_nodes:
            fabric_node = {'fabricNodePEp': {'attributes': {'id': node}}}
            fabric_nodes.append(fabric_node)
        fabric_group = {'fabricExplicitGEp':
                            {'attributes':
                                 {'name': 'vpc' + unique_id, 'id': unique_id},
                             'children': fabric_nodes}}
        fabric_prot_pol = {'fabricProtPol': {'attributes':
                                                 {'name': 'vpc' + unique_id},
                                             'children': [fabric_group]}}

        return fabric_prot_pol, infra

    @staticmethod
    def get(session):
        """Gets all of the port channel interfaces from the APIC
        """
        if not isinstance(session, Session):
            raise TypeError('An instance of Session class is required')
        interface_query_url = ('/api/node/class/infraAccBndlGrp.json?'
                               'query-target=self')
        portchannels = []
        ret = session.get(interface_query_url)
        pc_data = ret.json()['imdata']
        for pc in pc_data:
            portchannel_name = str(pc['infraAccBndlGrp']['attributes']['name'])
            portchannel = PortChannel(portchannel_name)
            portchannels.append(portchannel)
        return portchannels


class Endpoint(BaseACIObject):
    """
    Endpoint class
    """

    def __init__(self, name, parent):
        if not isinstance(parent, EPG):
            raise TypeError('Parent must be of EPG class')
        super(Endpoint, self).__init__(name, parent=parent)
        self.mac = None
        self.ip = None
        self.encap = None
        self.if_name = None

    @classmethod
    def _get_apic_classes(cls):
        """
        Get the APIC classes used by this acitoolkit class.

        :returns: list of strings containing APIC class names
        """
        resp = []
        resp.append('fvCEp')
        resp.append('fvStCEp')
        return resp

    @classmethod
    def _get_toolkit_to_apic_classmap(cls):
        """
        Gets the APIC class to an acitoolkit class mapping dictionary

        :returns: dict of APIC class names to acitoolkit classes
        """
        return {}

    @staticmethod
    def _get_parent_class():
        """
        Gets the class of the parent object

        :returns: class of parent object
        """
        return EPG

    @staticmethod
    def _get_parent_dn(dn):
        if '/stcep-' in dn:
            return dn.split('/stcep-')[0]
        else:
            return dn.split('/cep-')[0]

    @staticmethod
    def _get_name_from_dn(dn):
        if '/stcep-' in dn:
            name = dn.split('/stcep-')[1].split('-type-')[0]
        else:
            name = dn.split('/cep-')[1]
        return name

    def get_json(self):
        return None

    def _populate_from_attributes(self, attributes):
        if 'mac' not in attributes:
            return
        self.mac = str(attributes.get('mac'))
        self.ip = str(attributes.get('ip'))
        self.encap = str(attributes.get('encap'))

    @classmethod
    def get_event(cls, session, with_relations=True):
        urls = cls._get_subscription_urls()
        for url in urls:
            if not session.has_events(url):
                continue
            event = session.get_event(url)
            for class_name in cls._get_apic_classes():
                if class_name in event['imdata'][0]:
                    break
            attributes = event['imdata'][0][class_name]['attributes']
            status = str(attributes.get('status'))
            dn = str(attributes.get('dn'))
            parent = cls._get_parent_from_dn(cls._get_parent_dn(dn))
            if status == 'created':
                name = str(attributes.get('mac'))
            else:
                name = cls._get_name_from_dn(dn)
            obj = cls(name, parent=parent)
            obj._populate_from_attributes(attributes)
            obj.timestamp = str(attributes.get('modTs'))
            if obj.mac is None:
                obj.mac = name
            if status == 'deleted':
                obj.mark_as_deleted()
            elif with_relations:
                obj = cls.get(session, name)[0]
            return obj

    @staticmethod
    def _get(session, endpoint_name, interfaces, endpoints,
             apic_endpoint_class, endpoint_path):
        """
        Internal function to get all of the Endpoints

        :param session: Session object to connect to the APIC
        :param endpoint_name: string containing the name of the endpoint
        :param interfaces: list of interfaces
        :param endpoints: list of endpoints
        :param apic_endpoint_class: class of endpoint
        :param endpoint_path: interface of the endpoint
        :return: list of Endpoints
        """
        # Get all of the Endpoints
        if endpoint_name is None:
            endpoint_query_url = ('/api/node/class/%s.json?query-target=self'
                                  '&rsp-subtree=full' % apic_endpoint_class)
        else:
            endpoint_query_url = ('/api/node/class/%s.json?query-target=self'
                                  '&query-target-filter=eq(%s.mac,"%s")'
                                  '&rsp-subtree=full' % (apic_endpoint_class,
                                                         apic_endpoint_class,
                                                         endpoint_name))
        ret = session.get(endpoint_query_url)
        ep_data = ret.json()['imdata']
        for ep in ep_data:
            if ep[apic_endpoint_class]['attributes']['lcC'] == 'static':
                continue
            if 'children' in ep[apic_endpoint_class]:
                children = ep[apic_endpoint_class]['children']
            else:
                children = []
            ep = ep[apic_endpoint_class]['attributes']
            tenant = Tenant(str(ep['dn']).split('/')[1][3:])
            if '/LDevInst-' in str(ep['dn']):
                unknown = '?' * 10
                app_profile = AppProfile(unknown, tenant)
                epg = EPG(unknown, app_profile)
            else:
                app_profile = AppProfile(str(ep['dn']).split('/')[2][3:],
                                         tenant)
                epg = EPG(str(ep['dn']).split('/')[3][4:], app_profile)
            endpoint = Endpoint(str(ep['name']), parent=epg)
            endpoint.mac = str(ep['mac'])
            endpoint.ip = str(ep['ip'])
            endpoint.encap = str(ep['encap'])
            endpoint.timestamp = str(ep['modTs'])
            for child in children:
                if endpoint_path in child:
                    endpoint.if_name = str(child[endpoint_path]['attributes']['tDn'])
                    for interface in interfaces:
                        interface = interface['fabricPathEp']['attributes']
                        interface_dn = str(interface['dn'])
                        if endpoint.if_name == interface_dn:
                            if str(interface['lagT']) == 'not-aggregated':
                                endpoint.if_name = InterfaceFactory.create_from_dn(interface_dn).if_name
                            else:
                                endpoint.if_name = interface['name']
                    endpoint_query_url = '/api/mo/' + endpoint.if_name + '.json'
                    ret = session.get(endpoint_query_url)
            endpoints.append(endpoint)
        return endpoints

    @staticmethod
    def get(session, endpoint_name=None):
        """Gets all of the endpoints connected to the fabric from the APIC
        """
        if not isinstance(session, Session):
            raise TypeError('An instance of Session class is required')

        # Get all of the interfaces
        interface_query_url = ('/api/node/class/fabricPathEp.json?'
                               'query-target=self')
        ret = session.get(interface_query_url)
        interfaces = ret.json()['imdata']

        endpoints = []
        endpoints = Endpoint._get(session, endpoint_name, interfaces,
                                  endpoints, 'fvCEp', 'fvRsCEpToPathEp')
        endpoints = Endpoint._get(session, endpoint_name, interfaces,
                                  endpoints, 'fvStCEp', 'fvRsStCEpToPathEp')

        return endpoints

    @staticmethod
    def get_table(endpoints, title=''):
        """
        Will create table of taboo information for a given tenant
        :param title:
        :param endpoints:
        """

        result = []
        headers = ['Tenant', 'Context', 'Bridge Domain', 'App Profile', 'EPG', 'Name', 'MAC', 'IP', 'Interface',
                   'Encap']
        data = []
        for endpoint in sorted(endpoints, key=lambda x: (x.name)):
            epg = endpoint.get_parent()
            bd = 'Not Set'
            context = 'Not Set'
            if epg.has_bd():
                bd = epg.get_bd().name
                if epg.get_bd().has_context():
                    context = epg.get_bd().get_context().name

            data.append([
                endpoint.get_parent().get_parent().get_parent().name,
                context,
                bd,
                endpoint.get_parent().get_parent().name,
                endpoint.get_parent().name,
                endpoint.name,
                endpoint.mac,
                endpoint.ip,
                endpoint.if_name,
                endpoint.encap
            ])
        data = sorted(data, key=lambda x: (x[1], x[2], x[3], x[4]))
        result.append(Table(data, headers, title=title + 'Endpoints'))
        return result


class PhysDomain(BaseACIObject):
    """
    Physical Network domain
    """

    def __init__(self, name, parent):
        """
        :param name: String containing the PhysDomain name
        :param parent: An instance of DomP class representing
        """
        self.dn = None
        self.lcOwn = None
        self.childAction = None
        self.name = name
        super(PhysDomain, self).__init__(name, parent)

    def get_json(self):
        """
        Returns json representation of the fvTenant object

        :returns: A json dictionary of fvTenant
        """
        attr = self._generate_attributes()
        return super(PhysDomain, self).get_json(self._get_apic_classes()[0],
                                                attributes=attr)

    def _generate_attributes(self):
        """
        Gets the attributes used in generating the JSON for the object
        """
        attributes = dict()
        if self.name:
            attributes['name'] = self.name
        if self.dn:
            attributes['dn'] = self.dn
        if self.lcOwn:
            attributes['lcOwn'] = self.lcOwn
        if self.childAction:
            attributes['childAction'] = self.childAction
        return attributes

    @classmethod
    def _get_apic_classes(cls):
        """
        Get the APIC classes used by this acitoolkit class.

        :returns: list of strings containing APIC class names
        """
        resp = []
        resp.append('physDomP')
        return resp

    def get_parent(self):
        """
        :returns: Parent of this object.
        """
        return self._parent

    @staticmethod
    def get_url(fmt='json'):
        """
        Get the URL used to push the configuration to the APIC
        if no format parameter is specified, the format will be 'json'
        otherwise it will return '/api/mo/uni.' with the format string
        appended.

        :param fmt: optional format string, default is 'json'
        :returns: URL string
        """
        return '/api/mo/uni.' + fmt

    def push_to_apic(self, session):
        """
        Push the appropriate configuration to the APIC for this Phys Domain.
        All of the subobject configuration will also be pushed.

        :param session: the instance of Session used for APIC communication
        :returns: Requests Response code
        """
        resp = session.push_to_apic(self.get_url(),
            self.get_json())
        return resp

    @classmethod
    def get(cls, session):
        """
        Gets all of the Physical Domains from the APIC

        :param session: the instance of Session used for APIC communication
        :returns: List of PhysDomain objects

        """
        toolkit_class = cls
        apic_class = cls._get_apic_classes()[0]
        parent = None
        logging.debug('%s.get called', cls.__name__)
        query_url = (('/api/mo/uni.json?query-target=subtree&'
                      'target-subtree-class=') + str(apic_class))
        ret = session.get(query_url)
        data = ret.json()['imdata']
        logging.debug('response returned %s', data)
        resp = []
        for object_data in data:
            name = str(object_data[apic_class]['attributes']['name'])
            obj = toolkit_class(name, parent)
            attribute_data = object_data[apic_class]['attributes']
            obj._populate_from_attributes(attribute_data)
            obj.dn = object_data[apic_class]['attributes']['dn']
            obj.lcOwn = object_data[apic_class]['attributes']['lcOwn']
            obj.childAction = object_data[apic_class]['attributes']['childAction']

            resp.append(obj)
        return resp

    @classmethod
    def get_by_name(cls, session, infra_name):
        """
        Gets all of the Physical Domains from the APIC

        :param session: the instance of Session used for APIC communication
        :returns: List of PhysDomain objects
        """
        toolkit_class = cls
        apic_class = cls._get_apic_classes()[0]
        parent = None
        logging.debug('%s.get called', cls.__name__)
        query_url = (('/api/mo/uni.json?query-target=subtree&'
                      'target-subtree-class=') + str(apic_class))
        ret = session.get(query_url)
        data = ret.json()['imdata']
        logging.debug('response returned %s', data)
        for object_data in data:
            name = str(object_data[apic_class]['attributes']['name'])
            obj = toolkit_class(name, parent)
            attribute_data = object_data[apic_class]['attributes']
            obj._populate_from_attributes(attribute_data)
            obj.dn = object_data[apic_class]['attributes']['dn']
            obj.lcOwn = object_data[apic_class]['attributes']['lcOwn']
            obj.childAction = object_data[apic_class]['attributes']['childAction']
            if name == infra_name:
                return obj
        return None


class VmmDomain(BaseACIObject):
    """
    VMMDomain class
    """

    def __init__(self, name, parent):
        """
        :param name: String containing the VMM Domain name
        :param parent: An instance of DomP class
        """
        self.dn = None
        self.lcOwn = None
        self.childAction = None
        self.name = name
        super(VmmDomain, self).__init__(name, parent)

    def get_json(self):
        """
        Returns json representation of the vmmDomP object

        :returns: A json dictionary of vmmDomP
        """
        attr = self._generate_attributes()
        return super(VmmDomain, self).get_json(self._get_apic_classes()[0],
                                               attributes=attr)

    def _generate_attributes(self):
        """
        Gets the attributes used in generating the JSON for the object
        """
        attributes = dict()
        if self.name:
            attributes['name'] = self.name
        if self.dn:
            attributes['dn'] = self.dn
        if self.lcOwn:
            attributes['lcOwn'] = self.lcOwn
        if self.childAction:
            attributes['childAction'] = self.childAction
        return attributes

    @classmethod
    def _get_apic_classes(cls):
        """
        Get the APIC classes used by this acitoolkit class.

        :returns: list of strings containing APIC class names
        """
        resp = []
        resp.append('vmmDomP')
        return resp

    def get_parent(self):
        """
        :returns: Parent of this object.
        """
        return self._parent

    @classmethod
    def get(cls, session):

        """
        Gets all of the VMM Domains from the APIC

        :param session: the instance of Session used for APIC communication
        :returns: List of VMM Domain objects
        """
        toolkit_class = cls
        apic_class = cls._get_apic_classes()[0]
        parent = None
        logging.debug('%s.get called', cls.__name__)
        query_url = (('/api/mo/uni.json?query-target=subtree&'
                      'target-subtree-class=') + str(apic_class))
        ret = session.get(query_url)
        data = ret.json()['imdata']
        logging.debug('response returned %s', data)
        resp = []
        for object_data in data:
            name = str(object_data[apic_class]['attributes']['name'])
            obj = toolkit_class(name, parent)
            attribute_data = object_data[apic_class]['attributes']
            obj._populate_from_attributes(attribute_data)
            obj.dn = object_data[apic_class]['attributes']['dn']
            obj.lcOwn = object_data[apic_class]['attributes']['lcOwn']
            obj.childAction = object_data[apic_class]['attributes']['childAction']
            resp.append(obj)
        return resp

    @classmethod
    def get_by_name(cls, session, infra_name):
        """
        Gets all of the VMM Domains from the APIC

        :param session: the instance of Session used for APIC communication
        :returns: List of VMM Domain objects

        """
        toolkit_class = cls
        apic_class = cls._get_apic_classes()[0]
        parent = None
        logging.debug('%s.get called', cls.__name__)
        query_url = (('/api/mo/uni.json?query-target=subtree&'
                      'target-subtree-class=') + str(apic_class))
        ret = session.get(query_url)
        data = ret.json()['imdata']
        logging.debug('response returned %s', data)

        for object_data in data:
            name = str(object_data[apic_class]['attributes']['name'])
            obj = toolkit_class(name, parent)
            attribute_data = object_data[apic_class]['attributes']
            obj._populate_from_attributes(attribute_data)
            obj.dn = object_data[apic_class]['attributes']['dn']
            obj.lcOwn = object_data[apic_class]['attributes']['lcOwn']
            obj.childAction = object_data[apic_class]['attributes']['childAction']

            if name == infra_name:
                return obj
        return None


class L2ExtDomain(BaseACIObject):
    """
    L2ExtDomain class
    """

    def __init__(self, name, parent):
        """
        :param name: String containing the L2ExtDomain name
        :param parent: An instance of DomP class representing
        """
        self.dn = None
        self.lcOwn = None
        self.childAction = None
        self.name = name
        super(L2ExtDomain, self).__init__(name, parent)

    def get_json(self):
        """
        Returns json representation of the l2extDomP object

        :returns: A json dictionary of fvTenant
        """
        attr = self._generate_attributes()
        return super(L2ExtDomain, self).get_json(self._get_apic_classes()[0],
                                                 attributes=attr)

    def _generate_attributes(self):
        """
        Gets the attributes used in generating the JSON for the object
        """
        attributes = dict()
        if self.name:
            attributes['name'] = self.name
        if self.dn:
            attributes['dn'] = self.dn
        if self.lcOwn:
            attributes['lcOwn'] = self.lcOwn
        if self.childAction:
            attributes['childAction'] = self.childAction
        return attributes

    @classmethod
    def _get_apic_classes(cls):
        """
        Get the APIC classes used by this acitoolkit class.

        :returns: list of strings containing APIC class names
        """
        resp = []
        resp.append('l2extDomP')
        return resp

    def get_parent(self):
        """
        :returns: Parent of this object.
        """
        return self._parent

    @classmethod
    def get(cls, session):

        """
        Gets all of the L2Ext Domains from the APIC

        :param session: the instance of Session used for APIC communication
        :returns: List of L2ExtDomain objects

        """
        toolkit_class = cls
        apic_class = cls._get_apic_classes()[0]
        parent = None
        logging.debug('%s.get called', cls.__name__)
        query_url = (('/api/mo/uni.json?query-target=subtree&'
                      'target-subtree-class=') + str(apic_class))
        ret = session.get(query_url)
        data = ret.json()['imdata']
        logging.debug('response returned %s', data)
        resp = []
        for object_data in data:
            name = str(object_data[apic_class]['attributes']['name'])
            obj = toolkit_class(name, parent)
            attribute_data = object_data[apic_class]['attributes']
            obj._populate_from_attributes(attribute_data)
            obj.dn = object_data[apic_class]['attributes']['dn']
            obj.lcOwn = object_data[apic_class]['attributes']['lcOwn']
            obj.childAction = object_data[apic_class]['attributes']['childAction']
            resp.append(obj)
        return resp

    @classmethod
    def get_by_name(cls, session, infra_name):

        """
        Gets all of the Physical Domainss from the APIC

        :param session: the instance of Session used for APIC communication
        :returns: List of L2ExtDomain objects

        """
        toolkit_class = cls
        apic_class = cls._get_apic_classes()[0]
        parent = None
        logging.debug('%s.get called', cls.__name__)
        query_url = (('/api/mo/uni.json?query-target=subtree&'
                      'target-subtree-class=') + str(apic_class))
        ret = session.get(query_url)
        data = ret.json()['imdata']
        logging.debug('response returned %s', data)

        for object_data in data:
            name = str(object_data[apic_class]['attributes']['name'])
            obj = toolkit_class(name, parent)
            attribute_data = object_data[apic_class]['attributes']
            obj._populate_from_attributes(attribute_data)
            obj.dn = object_data[apic_class]['attributes']['dn']
            obj.lcOwn = object_data[apic_class]['attributes']['lcOwn']
            obj.childAction = object_data[apic_class]['attributes']['childAction']

            if name == infra_name:
                return obj
        return None


class L3ExtDomain(BaseACIObject):
    """
    L3ExtDomain class
    """

    def __init__(self, name, parent):
        """
        :param name: String containing the name of the external routed domain
        :param parent: An instance of DomP class
        """
        self.dn = None
        self.lcOwn = None
        self.childAction = None
        self.name = name
        super(L3ExtDomain, self).__init__(name, parent)

    def get_json(self):
        """
        Returns json representation of the fvTenant object

        :returns: A json dictionary of fvTenant
        """
        attr = self._generate_attributes()
        return super(L3ExtDomain, self).get_json(self._get_apic_classes()[0],
                                                 attributes=attr)

    def _generate_attributes(self):
        """
        Gets the attributes used in generating the JSON for the object
        """
        attributes = dict()
        if self.name:
            attributes['name'] = self.name
        if self.dn:
            attributes['dn'] = self.dn
        if self.lcOwn:
            attributes['lcOwn'] = self.lcOwn
        if self.childAction:
            attributes['childAction'] = self.childAction
        return attributes

    @classmethod
    def _get_apic_classes(cls):
        """
        Get the APIC classes used by this acitoolkit class.

        :returns: list of strings containing APIC class names
        """
        resp = []
        resp.append('l3extDomP')
        return resp

    def get_parent(self):
        """
        :returns: Parent of this object.
        """
        return self._parent

    @classmethod
    def get(cls, session):

        """
        Gets all of the Physical Domains from the APIC

        :param session: the instance of Session used for APIC communication
        :returns: List of L3Ext Domain objects

        """
        toolkit_class = cls
        apic_class = cls._get_apic_classes()[0]
        parent = None
        logging.debug('%s.get called', cls.__name__)
        query_url = (('/api/mo/uni.json?query-target=subtree'
                      '&target-subtree-class=') + str(apic_class))
        ret = session.get(query_url)
        data = ret.json()['imdata']
        logging.debug('response returned %s', data)
        resp = []
        for object_data in data:
            name = str(object_data[apic_class]['attributes']['name'])
            obj = toolkit_class(name, parent)
            attribute_data = object_data[apic_class]['attributes']
            obj._populate_from_attributes(attribute_data)
            obj.dn = object_data[apic_class]['attributes']['dn']
            obj.lcOwn = object_data[apic_class]['attributes']['lcOwn']
            obj.childAction = object_data[apic_class]['attributes']['childAction']

            resp.append(obj)
        return resp

    @classmethod
    def get_by_name(cls, session, infra_name):

        """
        Gets all of the L3Ext Domains from the APIC

        :param session: the instance of Session used for APIC communication
        :returns: List of L3Ext Domain objects

        """
        toolkit_class = cls
        apic_class = cls._get_apic_classes()[0]
        parent = None
        logging.debug('%s.get called', cls.__name__)
        query_url = (('/api/mo/uni.json?query-target=subtree&'
                      'target-subtree-class=') + str(apic_class))
        ret = session.get(query_url)
        data = ret.json()['imdata']
        logging.debug('response returned %s', data)

        for object_data in data:
            name = str(object_data[apic_class]['attributes']['name'])
            obj = toolkit_class(name, parent)
            attribute_data = object_data[apic_class]['attributes']
            obj._populate_from_attributes(attribute_data)
            obj.dn = object_data[apic_class]['attributes']['dn']
            obj.lcOwn = object_data[apic_class]['attributes']['lcOwn']
            obj.childAction = object_data[apic_class]['attributes']['childAction']

            if name == infra_name:
                return obj
        return None


class EPGDomain(BaseACIObject):
    """
    EPGDomain class
    """

    def __init__(self, name, parent):
        """
        :param name: String containing the name of a source relation to an
                     infrastructure domain profile associated with application
                     endpoint groups. The domain profile can be either a VMM
                     domain profile or a physical domain profile.
        :param parent: An instance of EPG class representing the EPG\
                       which contains this Domain Profile.
        """
        self.dn = None
        self.lcOwn = None
        self.tDn = None
        self.rType = None
        self.stateQual = None
        self.tCl = None
        self.triggerSt = None
        self.status = None
        self.state = None
        self.forceResolve = None
        self.instrImedcy = None
        self.monPolDn = None
        self.modTs = None
        self.uid = None
        self.tType = None
        self.resImedcy = None
        self.childAction = None
        self.domain_name = None
        self.domain_type = None
        self.tenant_name = None
        self.app_name = None
        self.epg_name = None

        super(EPGDomain, self).__init__(name, parent)

    @classmethod
    def _get_apic_classes(cls):
        """
        Get the APIC classes used by this acitoolkit class.

        :returns: list of strings containing APIC class names
        """
        resp = []
        resp.append('fvRsDomAtt')
        return resp

    @staticmethod
    def _get_parent_class():
        """
        Gets the class of the parent object

        :returns: class of parent object
        """
        return None

    def get_json(self):
        """
        Returns json representation of the fvTenant object

        :returns: A json dictionary of fvTenant
        """
        attr = self._generate_attributes()
        return super(EPGDomain, self).get_json(self._get_apic_classes()[0],
                                               attributes=attr)

    def _generate_attributes(self):
        """
        Gets the attributes used in generating the JSON for the object
        """

        attributes = dict()
        if self.dn:
            attributes['dn'] = self.dn
        # if self.lcOwn:
        #    attributes['lcOwn'] = self.lcOwn
        if self.tDn:
            attributes['tDn'] = self.tDn
        if self.rType:
            attributes['rType'] = self.rType
        if self.stateQual:
            attributes['stateQual'] = self.stateQual
        if self.tCl:
            attributes['tCl'] = self.tCl
        if self.triggerSt:
            attributes['triggerSt'] = self.triggerSt
        if self.status:
            attributes['status'] = self.status
        if self.state:
            attributes['state'] = self.state
        if self.forceResolve:
            attributes['forceResolve'] = self.forceResolve
        if self.instrImedcy:
            attributes['instrImedcy'] = self.instrImedcy
        if self.monPolDn:
            attributes['monPolDn'] = self.monPolDn
        if self.modTs:
            attributes['modTs'] = self.modTs
        if self.uid:
            attributes['uid'] = self.uid
        if self.tType:
            attributes['tType'] = self.tType
        if self.resImedcy:
            attributes['resImedcy'] = self.resImedcy
        if self.childAction:
            attributes['childAction'] = self.childAction

        return attributes

    @classmethod
    def _get_apic_classes(cls):
        """
        Get the APIC classes used by this acitoolkit class.

        :returns: list of strings containing APIC class names
        """
        resp = []
        resp.append('fvRsDomAtt')
        return resp

    def get_parent(self):
        """
        :returns: Parent of this object.
        """
        return self._parent

    @classmethod
    def get_by_name(cls, session, infra_name):

        """
        Gets all of the Physical Domains from the APIC

        :param session: the instance of Session used for APIC communication
        :returns: List of Switch Profile objects

        """

        domain = PhysDomain.get_by_name(session, infra_name)

        if domain is None:
            domain = VmmDomain.get_by_name(session, infra_name)
            if domain is None:
                domain = L2ExtDomain.get_by_name(session, infra_name)
                if domain is None:
                    domain = L3ExtDomain.get_by_name(session, infra_name)
                    if domain is None:
                        return None

        toolkit_class = cls
        parent = None
        obj = toolkit_class(domain.name, parent)
        apic_class = cls._get_apic_classes()[0]

        obj.tDn = domain.dn
        obj.lcOwn = domain.lcOwn
        obj.name = domain.name

        return obj

    @classmethod
    def get(cls, session):

        """
        Gets all of the Physical Domains from the APIC

        :param session: the instance of Session used for APIC communication
        :returns: List of Switch Profile objects

        """
        toolkit_class = cls
        apic_class = cls._get_apic_classes()[0]
        parent = None
        logging.debug('%s.get called', cls.__name__)
        query_url = (('/api/mo/uni.json?query-target='
                      'subtree&target-subtree-class=') + str(apic_class))
        ret = session.get(query_url)
        data = ret.json()['imdata']
        logging.debug('response returned %s', data)
        resp = []
        for object_data in data:
            name = str(object_data[apic_class]['attributes']['uid'])
            obj = toolkit_class(name, parent)
            attribute_data = object_data[apic_class]['attributes']
            obj._populate_from_attributes(attribute_data)
            obj.domain_name = object_data[apic_class]['attributes']['tDn'].split('/')[1].split('-')[1]
            obj.domain_type = object_data[apic_class]['attributes']['tDn'].split('/')[1].split('-')[0]
            obj.tenant_name = object_data[apic_class]['attributes']['dn'].split('/')[1].split('-')[1]
            obj.app_name = object_data[apic_class]['attributes']['dn'].split('/')[2].split('-')[1]
            obj.epg_name = object_data[apic_class]['attributes']['dn'].split('/')[3].split('-')[1]
            obj.dn = object_data[apic_class]['attributes']['dn']
            obj.lcOwn = object_data[apic_class]['attributes']['lcOwn']
            obj.tDn = object_data[apic_class]['attributes']['tDn']
            obj.rType = object_data[apic_class]['attributes']['rType']
            obj.tCI = object_data[apic_class]['attributes']['tCl']
            obj.triggerSt = object_data[apic_class]['attributes']['triggerSt']
            obj.status = object_data[apic_class]['attributes']['status']
            obj.state = object_data[apic_class]['attributes']['state']
            obj.forceResolve = object_data[apic_class]['attributes']['forceResolve']
            obj.instrImedcy = object_data[apic_class]['attributes']['instrImedcy']
            obj.monPolDn = object_data[apic_class]['attributes']['monPolDn']
            obj.modTs = object_data[apic_class]['attributes']['modTs']
            obj.uid = object_data[apic_class]['attributes']['uid']
            obj.tType = object_data[apic_class]['attributes']['tType']
            obj.resImedcy = object_data[apic_class]['attributes']['resImedcy']
            obj.childAction = object_data[apic_class]['attributes']['childAction']

            resp.append(obj)
        return resp


class NetworkPool(BaseACIObject):
    """This class defines a pool of network ids
    """

    def __init__(self, name, encap_type, start_id, end_id, mode):
        super(NetworkPool, self).__init__(name)
        valid_encap_types = ['vlan', 'vxlan']
        if encap_type not in valid_encap_types:
            raise ValueError('Encap type specified is not a valid encap type')
        self.encap_type = encap_type
        self.start_id = start_id
        self.end_id = end_id
        valid_modes = ['static', 'dynamic']
        if mode not in valid_modes:
            raise ValueError('Mode specified is not a valid mode')
        self.mode = mode

    def get_json(self):
        from_id = self.encap_type + '-' + self.start_id
        to_id = self.encap_type + '-' + self.end_id
        fvnsEncapBlk = {'fvnsEncapBlk': {'attributes': {'name': 'encap',
                                                        'from': from_id,
                                                        'to': to_id},
                                         'children': []}}
        if self.encap_type == 'vlan':
            fvnsEncapInstP_string = 'fvnsVlanInstP'
        elif self.encap_type == 'vxlan':
            fvnsEncapInstP_string = 'fvnsVxlanInstP'
        fvnsEncapInstP = {fvnsEncapInstP_string: {'attributes': {'name': self.name,
                                                                 'allocMode': self.mode},
                                                  'children': [fvnsEncapBlk]}}
        infra = {'infraInfra': {'attributes': {},
                                'children': [fvnsEncapInstP]}}
        return infra


class VMMCredentials(BaseACIObject):
    """This class defines the credentials used to login to a Virtual
       Machine Manager
    """

    def __init__(self, name, uid, pwd):
        super(VMMCredentials, self).__init__(name)
        self.uid = uid
        self.pwd = pwd

    def get_json(self):
        vmmUsrAccP = {'vmmUsrAccP': {'attributes': {'name': self.name,
                                                    'usr': self.uid,
                                                    'pwd': self.pwd},
                                     'children': []}}
        return vmmUsrAccP


class VMMvSwitchInfo(object):
    """This class contains the information necessary for creating the
       vSwitch on the Virtual Machine Manager
    """

    def __init__(self, vendor, container_name, vswitch_name):
        valid_vendors = ['VMware', 'Microsoft']
        if vendor not in valid_vendors:
            raise ValueError('Vendor specified is not in valid vendor list')
        self.vendor = vendor
        self.container_name = container_name
        self.vswitch_name = vswitch_name


class VMM(BaseACIObject):
    """This class defines an instance of connectivity to a
       Virtual Machine Manager (such as VMware vCenter)
    """

    def __init__(self, name, ipaddr, credentials, vswitch_info, network_pool):
        super(VMM, self).__init__(name)
        self.ipaddr = ipaddr
        self.credentials = credentials
        self.vswitch_info = vswitch_info
        self.network_pool = network_pool

    def _get_path(self):
        """
        Get the URL of the VMM

        :return: string containing URL
        """
        return 'uni/vmmp-%s/dom-%s' % (self.vswitch_info.vendor,
                                       self.vswitch_info.vswitch_name)

    def get_json(self):
        vmmUsrAccP = self.credentials.get_json()
        vmmUsrAccDn = 'uni/vmmp-%s/dom-%s/usracc-%s' % (self.vswitch_info.vendor,
                                                        self.vswitch_info.vswitch_name,
                                                        self.credentials.name)
        vmmRsAcc = {'vmmRsAcc': {'attributes': {'tDn': vmmUsrAccDn},
                                 'children': []}}
        vmmCtrlrP = {'vmmCtrlrP': {'attributes': {'name': self.name,
                                                  'hostOrIp': self.ipaddr,
                                                  'rootContName': self.vswitch_info.container_name},
                                   'children': [vmmRsAcc]}}
        infraNsDn = 'uni/infra/%sns-%s-%s' % (self.network_pool.encap_type,
                                              self.network_pool.name,
                                              self.network_pool.mode)

        if self.network_pool.encap_type == 'vlan':
            infraNsType = 'infraRsVlanNs'
        elif self.network_pool.encap_type == 'vxlan':
            infraNsType = 'infraRsVxlanNs'
        infraRsNs = {infraNsType: {'attributes': {'tDn': infraNsDn},
                                   'children': []}}
        vmmDomP = {'vmmDomP': {'attributes': {'name': self.vswitch_info.vswitch_name},
                               'children': [vmmUsrAccP, vmmCtrlrP, infraRsNs]}}
        vmmProvP = {'vmmProvP': {'attributes': {'vendor': self.vswitch_info.vendor},
                                 'children': [vmmDomP]}}

        return vmmProvP

    @classmethod
    def get(cls, session):
        query_url = '/api/node/class/vmmCtrlrP.json?query-target=subtree'
        ret = session.get(query_url)
        data = ret.json()['imdata']
        for item in data:
            for key in item:
                print(str(key))
        print(str(data))
        raise NotImplementedError


class Search(BaseACIObject):
    """This is an empty class used to create a search object for use with
       the "find" method.

       Attaching attributes to this class and then invoking find will return
       all objects with matching attributes in the object hierarchy at and
       below where the find is invoked.
    """

    def __init__(self):
        pass


class BaseMonitorClass(object):
    """ Base class for monitoring policies.  These are methods that can be
        used on all monitoring objects.
    """

    def set_name(self, name):
        """
        Sets the name of the MonitorStats.

       :param name: String to use as the name
        """
        self.name = str(name)
        self.modified = True

    def set_description(self, description):
        """
        Sets the description of the MonitorStats.

       :param description: String to use as the description
        """
        self.description = description
        self.modified = True

    def isModified(self):
        """
        Returns True if this policy and any children have been modified or
        created and not been written to the APIC
        """
        for child in self._children:
            if child.isModified():
                return True

        return self.modified

    def get_parent(self):
        """
       :returns: parent object
        """
        return self._parent

    def add_stats(self, stat_obj):
        """
        Adds a stats family object.

        :param stat_obj: Statistics family object of type MonitorStats.
        """
        self.monitor_stats[stat_obj.scope] = stat_obj
        self.modified = True

    def remove_stats(self, stats_family):
        """
        Remove a stats family object.  The object to remove is identified by
        a string, e.g. 'ingrPkts', or 'egrTotal'.  This string can be found
        in the 'MonitorStats.scope' attribute of the object.

        :param stats_family: Statistics family string.
        """
        if not isinstance(stats_family, str):
            raise TypeError('MonitorStats must be identified by a string')

        if stats_family in self.monitor_stats:
            self.monitor_stats.remove(stats_family)
            self.modified = True

    def add_target(self, target_obj):
        """
        Add a target object.

        :param target_obj: target object of type MonitorTarget
        """
        self.monitor_target[target_obj.scope] = target_obj
        self.modified = True

    def remove_target(self, target):
        """
        Remove a target object.  The object to remove is identified by
        a string, e.g 'l1PhysIf'.  This string can be found
        in the 'MonitorTarget.scope' attribute of the object.

        :param target: target to remove.
        """
        if not isinstance(target, str):
            raise TypeError('MonitorTarget must be identified by a string')

        if target in self.monitor_target:
            self.monitor_target.remove(target)
            self.modified = True

    def add_collection_policy(self, coll_obj):
        """
        Add a collection policy.

        :param coll_obj :  A collection policy object of type CollectionPolicy
        """
        self.collection_policy[coll_obj.granularity] = coll_obj
        self.modified = True

    def remove_collection_policy(self, collection):
        """
        Remove a collection_policy object.  The object to remove is identified
        by its granularity, e.g. '5min', '15min', etc.  This string can be
        found in the 'CollectionPolicy.granularity' attribute of the object.

        :param collection: CollectionPolicy to remove.
        """
        if collection not in CollectionPolicy.granularityEnum:
            raise TypeError(('CollectionPolicy must be identified by its'
                             'granularity'))

        if collection in self.collection_policy:
            self.collection_policy.remove(collection)
            self.modified = True


class MonitorPolicy(BaseMonitorClass):
    """
    This class is the top-most container for a monitoring policy that controls
    how statistics are gathered. It has immediate children, CollectionPolicy
    objects, that control the default behavior for any network element that
    uses this monitoring policy.  It may optionally have MonitorTarget objects
    as children that are used to override the default behavior for a particular
    target class such as Interfaces.  There can be further granularity of
    control through children of the MonitorTarget sub-objects.

    Children of the MonitorPolicy will be CollectionPolicy objects that define
    the collection policy plus optional MonitorTarget objects that allow finer
    grained control over specific target APIC objects such as 'l1PhysIf' (layer
    1 physical interface).

    The CollectionPolicy children are contained in a dictionary called
    "collection_policy" that is indexed by the granulariy of the
    CollectionPolicy, e.g. '5min', '15min', etc.

    The MonitorTarget children are contained in a dictionary called
    "monitor_target" that is indexed by the name of the target object,
    e.g. 'l1PhysIf'.

    To make a policy take effect for a particular port, for example, you must
    attach that monitoring policy to the port.

    Note that the name of the MonitorPolicy is used to construct the dn of the
    object in the APIC.  As a result, the name cannot be changed.  If you read
    a policy from the APIC, change the name, and write it back, it will create
    a new policy with the new name and leave the old, original policy, in place
    with its original name.

    A description may be optionally added to the policy.
    """

    def __init__(self, policyType, name):
        """
        The MonitorPolicy is initialized with simply a policy type and a name.
        There are two policy types: 'fabric' and 'access'.  The 'fabric'
        monitoring policies can be applied to certain MonitorTarget types and
        'access' monitoring policies can be applied to other MonitorTarget
        types. Initially however, both policies can have l1PhysIf as targets.

        A name must be specified because it is used to build the distinguising
        name (dn) along with the policyType in the APIC.  The dn for "fabric"
        policies will be /uni/fabric/monfabric-[name] and for "access" policies
        it will be /uni/infra/moninfra-[name] in the APIC.

        :param policyType:  String specifying whether this is a fabric or\
                            access policy
        :param name:        String specifying a name for the policy.
        """
        policyTypeEnum = ['fabric', 'access']

        if policyType not in policyTypeEnum:
            raise ValueError('Policy Type must be one of:', policyTypeEnum)

        self.name = name
        self.policyType = policyType
        self.descr = ''
        self.collection_policy = {}
        self.monitor_target = {}

        # assume that it has not been written to APIC.  This is cleared if the
        # policy is just loaded from APIC or the policy is written to the APIC.
        self.modified = True

    @classmethod
    def get(cls, session):
        """
        get() will get all of the monitor policies from the APIC and return
        them as a list.  It will get both fabric and access (infra) policies
        including default policies.

       :param session: the instance of Session used for APIC communication
       :returns: List of MonitorPolicy objects
        """
        result = []
        aciObjects = cls._getClass(session, 'monInfraPol')
        for data in aciObjects:
            name = str(data['monInfraPol']['attributes']['name'])
            policyObject = MonitorPolicy('access', name)
            policyObject.set_description(data['monInfraPol']['attributes']['descr'])
            cls._getPolicy(policyObject, session,
                           data['monInfraPol']['attributes']['dn'])
            result.append(policyObject)

        aciObjects = cls._getClass(session, 'monFabricPol')
        for data in aciObjects:
            name = str(data['monFabricPol']['attributes']['name'])
            policyObject = MonitorPolicy('fabric', name)
            policyObject.set_description(data['monFabricPol']['attributes']['descr'])
            cls._getPolicy(policyObject, session,
                           data['monFabricPol']['attributes']['dn'])
            result.append(policyObject)
        return result

    @staticmethod
    def _getClass(session, aciClass):
        """
        Get the class from the APIC

        :param session: Session object instance
        :param aciClass: string containing classname
        :return: JSON dictionary containing class instances
        """
        prefix = '/api/node/class/'
        suffix = '.json?query-target=self'
        class_query_url = prefix + aciClass + suffix
        ret = session.get(class_query_url)
        data = ret.json()['imdata']
        return data

    @classmethod
    def _getPolicy(cls, policyObject, session, dn):
        """
        Get the policy

        :param policyObject: policyObject
        :param session: Session class instance
        :param dn: string containing the distinguished name
        :return: None
        """
        children = cls._getChildren(session, dn)
        for child in children:
            if child[0] == 'statsHierColl':
                granularity = str(child[1]['attributes']['granularity'])
                adminState = str(child[1]['attributes']['adminState'])
                retention = str(child[1]['attributes']['histRet'])
                collPolicy = CollectionPolicy(policyObject, granularity,
                                              retention, adminState)
                collPolicy.set_name(child[1]['attributes']['name'])
                collPolicy.set_description(child[1]['attributes']['descr'])

            if child[0] in ['monFabricTarget', 'monInfraTarget']:
                scope = str(child[1]['attributes']['scope'])

                # initially only l1PhysIf is supported as a target
                if scope == 'l1PhysIf':
                    target = MonitorTarget(policyObject, scope)
                    target.set_name(str(child[1]['attributes']['name']))
                    target.set_description(str(child[1]['attributes']['descr']))
                    dn = child[1]['attributes']['dn']
                    targetChildren = cls._getChildren(session, dn)
                    for targetChild in targetChildren:
                        if targetChild[0] == 'statsReportable':
                            scope = str(targetChild[1]['attributes']['scope'])
                            scope = MonitorStats.statsDictionary[scope]
                            statFamily = MonitorStats(target, scope)
                            child_attr = targetChild[1]['attributes']
                            statFamily.set_name(str(child_attr['name']))
                            statFamily.set_description(str(child_attr['name']))
                            dn = targetChild[1]['attributes']['dn']
                            statChildren = cls._getChildren(session, dn)
                            for statChild in statChildren:
                                if statChild[0] == 'statsColl':
                                    child_stats = statChild[1]['attributes']
                                    granularity = str(child_stats['granularity'])
                                    adminState = str(child_stats['adminState'])
                                    retention = str(child_stats['histRet'])
                                    collPolicy = CollectionPolicy(statFamily,
                                                                  granularity,
                                                                  retention,
                                                                  adminState)
                                    collPolicy.set_name(child_stats['name'])
                                    collPolicy.set_description(child_stats['descr'])
                        if targetChild[0] == 'statsHierColl':
                            child_attr = targetChild[1]['attributes']
                            granularity = str(child_attr['granularity'])
                            adminState = str(child_attr['adminState'])
                            retention = str(child_attr['histRet'])
                            collPolicy = CollectionPolicy(target,
                                                          granularity,
                                                          retention,
                                                          adminState)
                            collPolicy.set_name(child_attr['name'])
                            collPolicy.set_description(child_attr['descr'])

    @classmethod
    def _getChildren(cls, session, dn):
        """
        Get the children

        :param session: Session instance object
        :param dn: string containing the distinguished name
        :return: json dictionary containing the children objects
        """
        result = []
        mo_query_url = '/api/mo/' + dn + '.json?query-target=children'
        ret = session.get(mo_query_url)
        mo_data = ret.json()['imdata']
        for node in mo_data:
            for key in node:
                result.append((key, node[key]))
        return result

    def __str__(self):
        """
        Return print string.
        """
        return self.policyType + ':' + self.name

    def flat(self, target='l1PhysIf'):
        """
        This method will return a data structure that is a flattened version
        of the monitor policy. The flattened version is one that walks through
        the heirarchy of the policy and determines the administrative state and
        retention policy for each granularity of each statistics family.
        This is done for the target specified, i.e. 'l1PhysIf'

        For example, if 'foo' is a MonitorPolicy object, then
        flatPol = foo.flat('l1PhysIf') will return a dictionary that looks like
        the following:

        adminState = flatPol['counter_family']['granularity'].adminState
        retention = flatPol['counter_family']['granularity'].retention

        The dictionary will have all of the counter families for all of the
        granularities and the value returned is the administrative state and
        retention value that is the final result of resolving the policy
        hierarchy.

        :param target:  APIC target object.  This will default to 'l1PhysIf'
        :returns: Dictionary of statistic administrative state and retentions
                  indexed by counter family and granularity.
        """

        class Policy(object):
            """
            Policy class
            """

            def __init__(self):
                self.adminState = 'disabled'
                self.retention = 'none'

        result = {}

        # initialize data structure
        for statFamily in MonitorStats.statsFamilyEnum:
            result[statFamily] = {}
            for granularity in CollectionPolicy.granularityEnum:
                result[statFamily][granularity] = Policy()

        # walk through the policy heirarchy and over-ride each
        # policy with the more specific one

        for granularity in self.collection_policy:
            retention = self.collection_policy[granularity].retention
            adminState = self.collection_policy[granularity].adminState
            for statFamily in MonitorStats.statsFamilyEnum:
                result[statFamily][granularity].adminState = adminState
                result[statFamily][granularity].retention = retention

        # now go through monitor targets
        targetPolicy = self.monitor_target[target]
        for granularity in targetPolicy.collection_policy:
            retention = targetPolicy.collection_policy[granularity].retention
            adminState = targetPolicy.collection_policy[granularity].adminState
            for statFamily in MonitorStats.statsFamilyEnum:
                if adminState != 'inherited':
                    result[statFamily][granularity].adminState = adminState
                if retention != 'inherited':
                    result[statFamily][granularity].retention = retention

        target_stats = targetPolicy.monitor_stats
        for statFamily in target_stats:
            collection_pol = target_stats[statFamily].collection_policy
            for granularity in collection_pol:
                retention = collection_pol[granularity].retention
                adminState = collection_pol[granularity].adminState

                if adminState != 'inherited':
                    result[statFamily][granularity].adminState = adminState
                if retention != 'inherited':
                    result[statFamily][granularity].retention = retention

        # if the lesser granularity is disabled, then the larger granularity
        # is as well
        for statFamily in MonitorStats.statsFamilyEnum:
            disable_found = False
            for granularity in CollectionPolicy.granularityEnum:
                if result[statFamily][granularity].adminState == 'disabled':
                    disable_found = True
                if disable_found:
                    result[statFamily][granularity].adminState = 'disabled'
        return result


class MonitorTarget(BaseMonitorClass):
    """
    This class is a child of a MonitorPolicy object. It is used to specify a
    scope for appling a monitoring policy.  An example scope would be the
    Interface class, meaning that the monitoring policies specified here will
    apply to all Interface clas objects (l1PhysIf in the APIC) that use the
    parent MonitoringPolicy as their monitoring policy.

    Children of the MonitorTarget will be CollectionPolicy objects that define
    the collection policy for the specified target plus optional MonitorStats
    objects that allow finer grained control over specific families of
    statistics such as ingress packets, ingrPkts.

    The CollectionPolicy children are contained in a dictionary called
    "collection_policy" that is indexed by the granularity of the
    CollectionPolicy, e.g. '5min', '15min', etc.

    The MonitorStats children are contained in a dictionary called
    "monitor_stats" that is indexed by the name of the statistics family,
    e.g. 'ingrBytes', 'ingrPkts', etc.
    """

    def __init__(self, parent, target):
        """
        The MonitorTarget object is initialized with a parent of type
        MonitorPolicy, and a target string. Initially, this toolkit only
        supports a target of type 'l1PhysIf'.  The 'l1PhyIf' target is a layer
        1 physical interface or "port".  The MonitorTarget will narrow the
        scope of the policy specified by the children of the MonitorTarget to
        be only the target class.

       :param parent:  Parent object that this monitor target is a child.
                       It must be of type MonitorPolicy
       :param target:  String specifying the target class for the Monitor
                       policy.
        """
        targetEnum = ['l1PhysIf']
        if not type(parent) in [MonitorPolicy]:
            raise TypeError(('Parent of MonitorTarget must be one of type'
                             ' MonitorPolicy'))
        if target not in targetEnum:
            raise ValueError('target must be one of:', targetEnum)

        self._parent = parent
        self.scope = target
        self.descr = ''
        self.name = ''
        self._parent.add_target(self)
        self.collection_policy = {}
        self.monitor_stats = {}
        # assume that it has not been written to APIC.
        # This is cleared if the policy is just loaded from APIC
        # or the policy is written to the APIC.
        self.modified = True

    def __str__(self):
        return self.scope


class MonitorStats(BaseMonitorClass):
    """
    This class is a child of a MonitorTarget object.  It is used to specify
    a scope for applying a monitoring policy that is more fine grained than
    the MonitorTarget.  Specifically, the MonitorStats object specifies a
    statistics family such as "ingress packets" or "egress bytes".
    """
    statsDictionary = {'eqptEgrBytes': 'egrBytes',
                       'eqptEgrPkts': 'egrPkts',
                       'eqptEgrTotal': 'egrTotal',
                       'eqptEgrDropPkts': 'egrDropPkts',
                       'eqptIngrBytes': 'ingrBytes',
                       'eqptIngrPkts': 'ingrPkts',
                       'eqptIngrTotal': 'ingrTotal',
                       'eqptIngrDropPkts': 'ingrDropPkts',
                       'eqptIngrUnkBytes': 'ingrUnkBytes',
                       'eqptIngrUnkPkts': 'ingrUnkPkts',
                       'eqptIngrStorm': 'ingrStorm'}

    statsFamilyEnum = ['egrBytes', 'egrPkts', 'egrTotal', 'egrDropPkts',
                       'ingrBytes', 'ingrPkts', 'ingrTotal', 'ingrDropPkts',
                       'ingrUnkBytes', 'ingrUnkPkts', 'ingrStorm']

    def __init__(self, parent, statsFamily):
        """
        The MonitorStats object must always be initialized with a parent object
        of type MonitorTarget. It sets the scope of its children collection
        policies (CollectionPolicy) to a particular statistics family.

        The MonitorStats object contains a dictionary of collection policies
        called collection_policy.  This is a dictionary of children
        CollectionPolicy objects indexed by their granularity, e.g. '5min',
        '15min', etc.

       :param parent: Parent object that this monitor stats object should be\
                      applied to. This must be an object of type MonitorTarget.
       :param statsFamily: String specifying the statistics family that the\
                           children collection policies should be applied to.\
                           Possible values are:['egrBytes', 'egrPkts',\
                           'egrTotal', 'egrDropPkts', 'ingrBytes', 'ingrPkts',\
                           'ingrTotal', 'ingrDropPkts', 'ingrUnkBytes',\
                           'ingrUnkPkts', 'ingrStorm']
        """
        if not type(parent) in [MonitorTarget]:
            raise TypeError(('Parent of MonitorStats must be one of type '
                             'MonitorTarget'))
        if statsFamily not in MonitorStats.statsFamilyEnum:
            raise ValueError('statsFamily must be one of:', MonitorStats.statsFamilyEnum)

        self._parent = parent
        self.scope = statsFamily
        self.descr = ''
        self.name = ''
        self._parent.add_stats(self)
        self.collection_policy = {}
        # assume that it has not been written to APIC.  This is cleared if
        # the policy is just loaded from APIC or the policy is written to
        # the APIC.
        self.modified = True

    def __str__(self):
        return self.scope


class CollectionPolicy(BaseMonitorClass):
    """
    This class is a child of a MonitorPolicy object, MonitorTarget object or
    a MonitorStats object.  It is where the statistics collection policy is
    actually specified.  It applies to all of the statistics that are at the
    scope level of the parent object,
    i.e. all, specific to a target, or specific to a statistics family.  What
    is specified in the CollectionPolicy is the time granularity of the
    collection and how much history to retain.  For example, the granularity
    might be 5 minutes (5min) or 1 hour (1h).  How much history to retain is
    similarly specified.  For example you might specify that it be kept for
    10 days (10d) or 2 years (2year).

    If the CollectionPolicy is a child of a MonitorStats object, it can
    optionally have children that specify the policy for raising threshold
    alarms on the fields in the stats family specified in the MonitorStats
    object.  This has yet to be implemented.

    This object is roughly the same as the statsColl and statsHierColl objects
    in the APIC.
    """
    # this must be in order from small to large
    granularityEnum = ['5min', '15min', '1h', '1d',
                       '1w', '1mo', '1qtr', '1year']
    retentionEnum = ['none', 'inherited', '5min', '15min', '1h', '1d',
                     '1w', '10d', '1mo', '1qtr', '1year', '2year', '3year']

    def __init__(self, parent, granularity, retention, adminState='enabled'):
        """
        The CollectionPolicy must always be initialized with a parent object of
        type MonitorPolicy, MonitorTarget or MonitorStats. The granularity must
        also be specifically specified.  The retention period can be specified,
        set to "none", or set to "inherited".
        Note that the "none" value is a string, not the Python None.  When the
        retention period is set to "none" there will be no historical stats
        kept. However, assuming collection is enabled, stats will be kept for
        the current time period.

        If the retention period is set to "inherited", the value will be
        inherited from the less specific policy directly above this one. The
        same applies to the adminState value.  It can be 'disabled', 'enabled',
        or 'inherited'.  If 'disabled', the current scope of counters are not
        gathered.  If enabled, they are gathered.  If 'inherited', it will be
        according to the next higher scope.

        Having the 'inherited' option on the retention and administrative
        status allows these items independently controlled at the current
        stats granularity.  For example, you can specify that ingress unknown
        packets are gathered every 15 minutes by setting adding a collection
        policy that specifies a 15 minutes granularity and an adminState of
        'enabled' under a MonitorStats object that sets the scope to be ingress
        unknown packets.  This might override a higher level policy that
        disabled collection at a 15 minute interval.   However, you can set the
        retention in that same object to be "inherited" so that this specific
        policy does not change the retention behavior from that of the higher,
        less specific, policy.

        When the CollectionPolicy is a child at the top level, i.e. of the
        MonitorPolicy, the 'inherited' option is not allowed because there
        is no higher level policy to inherit from.  If this were to happen,
        'inherited' will be treated as 'enabled'.

       :param parent: Parent object that this collection policy should be
                      applied to. This must be an object of type MonitorStats,
                      MonitorTarget, or MonitorPolicy.
       :param granularity:  String specifying the time collection interval or
                            granularity of this policy.  Possible values are:
                            ['5min', '15min', '1h', '1d', '1w', '1mo', '1qtr',
                            '1year'].
       :param retention: String specifying how much history to retain the
                         collected statistics for.  The retention will be for
                         time units of the granularity specified.  Possible
                         values are ['none', 'inherited', '5min', '15min',
                         '1h', '1d', '1w', '10d', '1mo', '1qtr', '1year',
                         '2year', '3year'].
       :param adminState:  Administrative status.  String to specify whether
                           stats should be collected at the specified
                           granularity.  Possible values are ['enabled',
                           'disabled', 'inherited'].  The default if not
                           specified is 'enabled'.
        """
        adminStateEnum = ['enabled', 'disabled', 'inherited']

        if type(parent) not in [MonitorStats, MonitorTarget, MonitorPolicy]:
            raise TypeError(('Parent of collection policy must be one of '
                             'MonitorStats, MonitorTarget, or MonitorPolicy'))
        if granularity not in CollectionPolicy.granularityEnum:
            raise ValueError('granularity must be one of:',
                             CollectionPolicy.granularityEnum)
        if retention not in CollectionPolicy.retentionEnum:
            raise ValueError('retention must be one of:',
                             CollectionPolicy.retentionEnum)
        if adminState not in adminStateEnum:
            raise ValueError('adminState must be one of:',
                             CollectionPolicy.adminStateEnum)

        self._parent = parent
        self.granularity = granularity

        self.retention = retention
        self.adminState = adminState
        self._children = []

        self._parent.add_collection_policy(self)
        # assume that it has not been written to APIC.  This is cleared if
        # the policy is just loaded from APIC or the policy is written to
        # the APIC.
        self.modified = True

    def __str__(self):
        return self.granularity

    def setAdminState(self, adminState):
        """
        Sets the administrative status.

        :param adminState:  Administrative status.  String to specify whether
                            stats should be collected at the specified
                            granularity.  Possible values are ['enabled',
                            'disabled', 'inherited'].  The default if not
                            specified is 'enabled'.
        """
        if self.adminState != adminState:
            self.modified = True

        self.adminState = adminState

    def setRetention(self, retention):
        """
        Sets the retention period.

       :param retention: String specifying how much history to retain the
                         collected statistics for.  The retention will be for
                         time units of the granularity specified.  Possible
                         values are ['none', 'inherited', '5min', '15min',
                         '1h', '1d', '1w', '10d', '1mo', '1qtr', '1year',
                         '2year', '3year'].
        """
        if self.retention != retention:
            self.modified = True

        self.retention = retention


class LogicalModel(BaseACIObject):
    """
    This is the root class for the logical part of the network.  It's corrolary is the PhysicalModel class.
    It is a container that can hold all of logical model instances such as Tenants.

    From this class, you can populate all of the children classes.
    """

    def __init__(self, session=None, parent=None):
        """
        Initialization method that sets up the Fabric.
        :return:
        """
        if session:
            assert isinstance(session, Session)

        # if parent:
        #     assert isinstance(parent, Fabric)

        super(LogicalModel, self).__init__(name='', parent=parent)

        self.session = session

    @classmethod
    def get(cls, session=None, parent=None):
        """
        Method to get all of the PhysicalModels.  It will get one and return it in a list.
        :param session:
        :param parent:
        :return: list of PhysicalModel
        """
        logical_model = LogicalModel(session=session, parent=parent)
        return [logical_model]

    def populate_children(self, deep=False, include_concrete=False):
        """
        This method will populate the children of the fabric.  If deep is set
        to True, it will populate the entire object tree, both physical and logical.

        If include_concrete is set to True, it will also include the concrete models
        on the network switches.

        :param deep:
        :param include_concrete:
        :return: list of immediate children objects
        """
        Tenant.get(self.session, self)

        if deep:
            for child in self._children:
                child.populate_children(deep, include_concrete)

        return self._children<|MERGE_RESOLUTION|>--- conflicted
+++ resolved
@@ -83,20 +83,10 @@
         """
         return None
 
-<<<<<<< HEAD
     def _get_instance_subscription_urls(self):
         resp = []
         resp.append('/api/mo/uni/tn-%s.json?subscription=yes' % self.name)
         return resp
-=======
-    def _get_instance_subscription_url(self):
-        """
-        Get the URL for subscribing to a specific instance
-
-        :return: string containing URL
-        """
-        return '/api/mo/uni/tn-%s.json?subscription=yes' % self.name
->>>>>>> faa1d245
 
     @staticmethod
     def _get_name_from_dn(dn):
@@ -979,7 +969,6 @@
         :returns: json dictionary of OutsideEPG
         """
         children = []
-<<<<<<< HEAD
         if self.context_name is not None:
             context = {'l3extRsEctx': {'attributes': {'tnFvCtxName':
                                                       self.context_name}}}
@@ -988,10 +977,6 @@
             if isinstance(network, str):
                 network = OutsideNetwork(network)
             text = {'l3extInstP': {'attributes': {'name': self.name + '-' + network.name},
-=======
-        context = {'l3extRsEctx': {'attributes': {'tnFvCtxName':
-                                                      self.context_name},
->>>>>>> faa1d245
                                    'children': []}}
             subnet = {'l3extSubnet': {'attributes': {'ip': network.network},
                                       'children': []}}
