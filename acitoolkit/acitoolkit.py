--- conflicted
+++ resolved
@@ -1678,7 +1678,6 @@
         """
 
         result = []
-<<<<<<< HEAD
         
         dn = 'topology/pod-'+self.pod+'/node-'+self.node+'/sys/phys-['+self.id+']/CDeqptIngrTotal5min'
         counters = [('bytesRate','rxByteRate5min'),
@@ -1733,16 +1732,6 @@
                     ]
         result.append((dn,counters))
         
-=======
-        counters = [('dropEvents', 'drops'),
-                    ('multicastPkts', 'multicastPkts'),
-                    ('octets', 'octets'),
-                    ('rXNoErrors', 'rxPackets'),
-                    ('tXNoErrors', 'txPackets'),
-                    ]
-        dn = 'topology/pod-'+self.pod+'/node-'+self.node+'/sys/phys-['+self.id+']/dbgEtherStats'
-        result.append((dn, counters))
->>>>>>> 6d4ab650
         return result
 
 
