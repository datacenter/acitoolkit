#!/usr/bin/env python
################################################################################
#                                 _    ____ ___                                #
#                                / \  / ___|_ _|                               #
#                               / _ \| |    | |                                #
#                  _____       / ___ \ |___ | |  _       _                     #
#                 | ____|_ __ /_/_| \_\____|___|(_)_ __ | |_                   #
#                 |  _| | '_ \ / _` | '_ \ / _ \| | '_ \| __|                  #
#                 | |___| | | | (_| | |_) | (_) | | | | | |_                   #
#                 |_____|_|_|_|\__,_| .__/ \___/|_|_| |_|\__|                  #
#                     |_   _| __ __ |_|___| | _____ _ __                       #
#                       | || '__/ _` |/ __| |/ / _ \ '__|                      #
#                       | || | | (_| | (__|   <  __/ |                         #
#                       |_||_|  \__,_|\___|_|\_\___|_|                         #
#                                                                              #
################################################################################
#                                                                              #
# Copyright (c) 2015 Cisco Systems                                             #
# All Rights Reserved.                                                         #
#                                                                              #
#    Licensed under the Apache License, Version 2.0 (the "License"); you may   #
#    not use this file except in compliance with the License. You may obtain   #
#    a copy of the License at                                                  #
#                                                                              #
#         http://www.apache.org/licenses/LICENSE-2.0                           #
#                                                                              #
#    Unless required by applicable law or agreed to in writing, software       #
#    distributed under the License is distributed on an "AS IS" BASIS, WITHOUT #
#    WARRANTIES OR CONDITIONS OF ANY KIND, either express or implied. See the  #
#    License for the specific language governing permissions and limitations   #
#    under the License.                                                        #
#                                                                              #
################################################################################
"""
Simple application that logs on to the APIC and displays all
of the Endpoints.
"""
import sys
import acitoolkit.acitoolkit as aci
import warnings
<<<<<<< HEAD
import re
=======
import argparse
import os
import logging
import time
from daemon import Daemon

>>>>>>> 714b9dbe
try:
    import mysql.connector as mysql
except ImportError:
    import pymysql as mysql

def touch(fname, times = None):
    """ Touch file """
    with open(fname, 'a'):
        os.utime(fname, times)

def convert_timestamp_to_mysql(timestamp):
    """
    Convert timestamp to correct format for MySQL

    :param timestamp: string containing timestamp in APIC format
    :return: string containing timestamp in MySQL format
    """
    (resp_ts, remaining) = timestamp.split('T')
    resp_ts += ' '
    resp_ts = resp_ts + remaining.split('+')[0].split('.')[0]
    return resp_ts

def connect_mysql(args):
    # Create the MySQL database
    cnx = mysql.connect(user=args.mysqllogin,
                        password=args.mysqlpassword,
                        host=args.mysqlip)
    if args.daemon:
        logging.info("Connecting to mysql database")
    c = cnx.cursor()

    with warnings.catch_warnings():
        warnings.filterwarnings('ignore')
        c.execute('CREATE DATABASE IF NOT EXISTS endpointtracker;')
        cnx.commit()
    c.execute('USE endpointtracker;')
    with warnings.catch_warnings():
        warnings.filterwarnings('ignore')
        c.execute('''CREATE TABLE IF NOT EXISTS endpoints (
                         mac       CHAR(18) NOT NULL,
                         ip        CHAR(16),
                         tenant    CHAR(100) NOT NULL,
                         app       CHAR(100) NOT NULL,
                         epg       CHAR(100) NOT NULL,
                         interface CHAR(100) NOT NULL,
                         timestart TIMESTAMP NOT NULL,
                         timestop  TIMESTAMP);''')
        cnx.commit()

    return c, cnx

def tracker(args):
    # Login to APIC
    session = aci.Session(args.url, args.login, args.password)
    resp = session.login()
    if not resp.ok:
        print '%% Could not login to APIC'
        sys.exit(0)

    c, cnx = connect_mysql(args)

    # Download all of the Endpoints and store in the database
    endpoints = aci.Endpoint.get(session)
    for ep in endpoints:
        try:
            epg = ep.get_parent()
        except AttributeError:
            continue
        app_profile = epg.get_parent()
        tenant = app_profile.get_parent()
        if ep.if_dn:
            for dn in ep.if_dn:
                match = re.match('protpaths-(\d+)-(\d+)', dn.split('/')[2])
                if match.group(1) and match.group(2):
                    int_name = "Nodes: " + match.group(1) + "-" + match.group(2) + " " + ep.if_name
                    pass
        else:
            int_name = ep.if_name

        data = (ep.mac, ep.ip, tenant.name, app_profile.name, epg.name,
<<<<<<< HEAD
                int_name, convert_timestamp_to_mysql(ep.timestamp))
        initial_insert_cmd = """INSERT INTO endpoints (mac, ip, tenant,
                                app, epg, interface, timestart)
                                VALUES ('%s', '%s', '%s', '%s',
                                '%s', '%s', '%s')""" % data
        c.execute(initial_insert_cmd)
        cnx.commit()
=======
                ep.if_name, convert_timestamp_to_mysql(ep.timestamp))

        ep_exists = c.execute("""SELECT * FROM endpoints
                                 WHERE mac="%s"
                                 AND
                                 timestop="0000-00-00 00:00:00";""" % ep.mac)
        if not ep_exists:
            c.execute("""INSERT INTO endpoints (mac, ip, tenant,
                         app, epg, interface, timestart)
                         VALUES ('%s', '%s', '%s', '%s',
                         '%s', '%s', '%s')""" % data)
            cnx.commit()
>>>>>>> 714b9dbe

    # Subscribe to live updates and update the database
    sys.stdout.write("Starting subscribe to apic events")
    aci.Endpoint.subscribe(session)
    while True:
        if aci.Endpoint.has_events(session):
            ep = aci.Endpoint.get_event(session)
            try:
                epg = ep.get_parent()
            except AttributeError:
                continue
            app_profile = epg.get_parent()
            tenant = app_profile.get_parent()
            if ep.is_deleted():
                ep.if_name = None
                data = (convert_timestamp_to_mysql(ep.timestamp),
                        ep.mac,
                        tenant.name)
                update_cmd = """UPDATE endpoints SET timestop='%s',
                                timestart=timestart
                                WHERE mac='%s' AND tenant='%s' AND
                                timestop='0000-00-00 00:00:00'""" % data
                c.execute(update_cmd)
            else:
                if ep.if_dn:
                    for dn in ep.if_dn:
                        match = re.match('protpaths-(\d+)-(\d+)', dn.split('/')[2])
                        if match.group(1) and match.group(2):
                            int_name = "Nodes: " + match.group(1) + "-" + match.group(2) + " " + ep.if_name
                            pass
                else:
                    int_name = ep.if_name

                data = (ep.mac, ep.ip, tenant.name, app_profile.name, epg.name,
                        int_name, convert_timestamp_to_mysql(ep.timestamp))
                insert_data = "'%s', '%s', '%s', '%s', '%s', '%s', '%s'" % data
                query_data = ("mac='%s', ip='%s', tenant='%s', "
                              "app='%s', epg='%s', interface='%s', "
                              "timestart='%s'" % data).replace(',', ' AND')
                select_cmd = """SELECT COUNT(*) FROM endpoints
                                WHERE %s""" % query_data
                c.execute(select_cmd)
                for count in c:
                    if not count[0]:
                        insert_cmd = """INSERT INTO endpoints (mac, ip,
                                        tenant, app, epg, interface,
                                        timestart)
                                        VALUES (%s)""" % insert_data
                        c.execute(insert_cmd)
            cnx.commit()

class Daemonize(Daemon):
    """
    Daemonize the endpointracker
    Creates a daemon and then runs the tracker function
    """
    def __init__(self,
                args,
                pidfile,
                stdin='/var/log/endpointracker.log',
                stdout='/var/log/endpointracker.log',
                stderr='/var/log/endpointracker.log'
                ):
        self.args = args
        if not os.path.isfile(stdout):
            touch(stdout)

        super(Daemonize, self).__init__(pidfile, stdin, stdout, stderr)

    def run(self):
        """If --daemon is set we run the tracker function
        """
        logging.basicConfig(filename='/var/log/endpointracker.log',
                            level=logging.INFO,
                            format=('%(asctime)s %(message)s'))
        logging.info('Starting endpointtracker')
        while True:
            try:
                tracker(self.args)
            except mysql.err.OperationalError:
                logging.info("Lost connection to database, reconnecting in 10")
                time.sleep(10)
                pass

def main():
    """
    Main Endpoint Tracker routine
    :return: None
    """
    # Take login credentials from the command line if provided
    # Otherwise, take them from your environment variables file ~/.profile
    description = ('Application that logs on to the APIC and tracks'
                   ' all of the Endpoints in a MySQL database.')
    creds = aci.Credentials(qualifier=('apic', 'mysql', 'daemon'),
                            description=description)
    args = creds.get()

    pid = '/var/run/endpointracker.pid'
    if args.daemon:
        daemon = Daemonize(args, pid)
        daemon.start()
    elif args.kill:
        daemon = Daemonize(args, pid)
        daemon.stop()
    elif args.restart:
        daemon = Daemonize(args, pid)
        daemon.restart()
    else:
        tracker(args)

if __name__ == '__main__':
    try:
        main()
    except KeyboardInterrupt:
        pass<|MERGE_RESOLUTION|>--- conflicted
+++ resolved
@@ -38,16 +38,13 @@
 import sys
 import acitoolkit.acitoolkit as aci
 import warnings
-<<<<<<< HEAD
 import re
-=======
 import argparse
 import os
 import logging
 import time
 from daemon import Daemon
 
->>>>>>> 714b9dbe
 try:
     import mysql.connector as mysql
 except ImportError:
@@ -128,28 +125,19 @@
             int_name = ep.if_name
 
         data = (ep.mac, ep.ip, tenant.name, app_profile.name, epg.name,
-<<<<<<< HEAD
                 int_name, convert_timestamp_to_mysql(ep.timestamp))
-        initial_insert_cmd = """INSERT INTO endpoints (mac, ip, tenant,
-                                app, epg, interface, timestart)
-                                VALUES ('%s', '%s', '%s', '%s',
-                                '%s', '%s', '%s')""" % data
-        c.execute(initial_insert_cmd)
-        cnx.commit()
-=======
-                ep.if_name, convert_timestamp_to_mysql(ep.timestamp))
 
         ep_exists = c.execute("""SELECT * FROM endpoints
                                  WHERE mac="%s"
                                  AND
                                  timestop="0000-00-00 00:00:00";""" % ep.mac)
+        c.fetchall()
         if not ep_exists:
             c.execute("""INSERT INTO endpoints (mac, ip, tenant,
                          app, epg, interface, timestart)
                          VALUES ('%s', '%s', '%s', '%s',
                          '%s', '%s', '%s')""" % data)
             cnx.commit()
->>>>>>> 714b9dbe
 
     # Subscribe to live updates and update the database
     sys.stdout.write("Starting subscribe to apic events")
