################################################################################
################################################################################
# #
# Copyright (c) 2015 Cisco Systems                                             #
# All Rights Reserved.                                                         #
# #
# Licensed under the Apache License, Version 2.0 (the "License"); you may   #
# not use this file except in compliance with the License. You may obtain   #
# a copy of the License at                                                  #
# #
# http://www.apache.org/licenses/LICENSE-2.0                           #
# #
#    Unless required by applicable law or agreed to in writing, software       #
#    distributed under the License is distributed on an "AS IS" BASIS, WITHOUT #
#    WARRANTIES OR CONDITIONS OF ANY KIND, either express or implied. See the  #
#    License for the specific language governing permissions and limitations   #
#    under the License.                                                        #
#                                                                              #
################################################################################
"""  ACISearch: Search application for ACI fabrics

    This file contains the main engine for the search tool that handles
    getting the search attrs and value along with the associated objects.
    It can then return a list of objects that match either the keyword, the value
    or the keyword, value pair.
    It runs as a standalone tool in addition, it can be imported as a library
    such as when used by the GUI frontend.
"""
import datetime
import sys
import re
from acitoolkit import BridgeDomain, Context, Contract, Filter
from acitoolkit.aciphysobject import Session, Fabric
from acitoolkit.acitoolkitlib import Credentials
from requests import Timeout, ConnectionError
import sqlite3
import threading
import time
import argparse

SQL = True
APIC = False  # opposite of toolkit


class LoginError(Exception):
    """
    Exception for login errors.
    """
    pass


class Term(object):
    """
    class for the lookup term that contains the key to be looked up
     which can be a class, attr, value, (class, attr), (class, value)
     (attr, value), (class, attr, value)
    And the kind of lookup it should be c, a, v, ca, cv, av, or cav
    """

    def __init__(self, keys, term_type, points, flags):

        # todo: make key be fully positional so that (x,,) is different from (,x,)
        c = 0
        a = 1
        v = 2
        self.key = None
        if term_type == 'cav':
            self.key = keys
        elif term_type == 'ca':
            self.key = (keys[c], keys[a])
        elif term_type == 'cv':
            self.key = (keys[c], keys[v])
        elif term_type == 'av':
            self.key = (keys[a], keys[v])
        elif term_type == 'c':
            self.key = keys[c]
        elif term_type == 'a':
            self.key = keys[a]
        elif term_type == 'v':
            self.key = keys[v]

        self.type = term_type
        self.points = points
        self.prefix = ''

        (self.class_last, self.attr_last, self.value_last) = flags
        self.sql = ''
        if self.class_last:
            self.sql = "SELECT class FROM avc WHERE {0} class LIKE '{1}%'"\
                .format(self._get_known_keys(term_type, 'c', keys), keys[c])
            self.prefix = '#'
        if self.attr_last:
            self.sql = "SELECT attribute FROM avc WHERE {0} attribute LIKE '{1}%'"\
                .format(self._get_known_keys(term_type, 'a', keys), keys[a])
            self.prefix = '@'
        if self.value_last:
            self.sql = "SELECT value FROM avc WHERE {0} value LIKE '{1}%'"\
                .format(self._get_known_keys(term_type, 'v', keys), keys[v])
            self.prefix = '='

    @staticmethod
    def _get_known_keys(term_type, exclude_type, keys):
        """
        Will build an SQL sub-string to look for the keys that are known
        :param term_type:
        :param exclude_type:
        :param keys:
        :return:
        """
        result = ''
        for key_type in term_type:
            if key_type == exclude_type:
                continue
            if key_type == 'c':
                result += "class = '{0}' AND ".format(keys[0])
            if key_type == 'a':
                result += "attribute = '{0}' AND ".format(keys[1])
            if key_type == 'v':
                result += "value = '{0}' AND ".format(keys[2])
        return result

    @classmethod
    def parse_input(cls, strng):
        """
        This method will parse the strng and will create instances of
        the Term object for each search that must occur.
        It will return those Terms in a list

        The assumption is that each strng will be a single fully contained user
        search criteria, i.e. no spaces.
        :param strng:
        """
        # look for #, :, =, and *.  First character is implied to be * if it is not
        # any of the others
        any_escape = '\\*'
        class_escape = '#'
        attr_escape = '@'
        value_escape = '='

        if strng[0] not in [any_escape, class_escape, attr_escape, value_escape]:
            new_string = '*' + strng
        else:
            new_string = strng

        (class_valid, class_str, class_last) = cls.build_search_term(class_escape, new_string)
        (attr_valid, attr_str, attr_last) = cls.build_search_term(attr_escape, new_string)
        (value_valid, value_str, value_last) = cls.build_search_term(value_escape, new_string)
        (any_valid, any_str, any_last) = cls.build_search_term(any_escape, new_string)

        result = []
        if class_valid and attr_valid and value_valid:
            term = cls((class_str, attr_str, value_str), 'cav', 8, (class_last, attr_last, value_last))

            result.append(term)
            return result

        if class_valid and attr_valid:
            if any_valid:
                term = cls((class_str, attr_str, any_str), 'cav', 6, (class_last, attr_last, any_last))
                result.append(term)
                return result
            term = cls((class_str, attr_str), 'ca', 4, (class_last, attr_last, value_last))
            result.append(term)
            return result

        if class_valid and value_valid:
            if any_valid:
                term = cls((class_str, any_str, value_str), 'cav', 6, (class_last, any_last, value_last))
                result.append(term)
                return result
            term = cls((class_str, attr_str, value_str), 'cv', 4, (class_last, attr_last, value_last))
            result.append(term)
            return result

        if class_valid and any_valid:
            term = cls((class_str, any_str, value_str), 'ca', 3, (class_last, any_last, value_last))
            term.class_last = class_last
            term.attr_last = any_last
            result.append(term)
            term = cls((class_str, attr_str, any_str), 'cv', 3, (class_last, attr_last, any_last))
            result.append(term)
            return result

        if attr_valid and value_valid:
            if any_valid:
                term = cls((any_str, attr_str, value_str), 'cav', 6, (any_last, attr_last, value_last))
                result.append(term)
                return result
            term = cls((attr_str, attr_str, value_str), 'av', 4, (class_last, attr_last, value_last))
            result.append(term)
            return result

        if attr_valid and any_valid:
            term = cls((any_str, attr_str, value_str), 'ca', 3, (any_last, attr_last, value_last))
            result.append(term)
            term = cls((class_str, attr_str, any_str), 'av', 3, (class_last, attr_last, any_last))
            result.append(term)
            return result

        if value_valid and any_valid:
            term = cls((any_str, attr_str, value_str), 'cv', 3, (any_last, attr_last, value_last))
            result.append(term)
            term = cls((class_str, any_str, value_str), 'av', 3, (class_last, any_last, value_last))
            result.append(term)
            return result

        if class_valid:
            term = cls((class_str, attr_str, value_str), 'c', 2, (class_last, attr_last, value_last))
            result.append(term)
            return result

        if attr_valid:
            term = cls((class_str, attr_str, value_str), 'a', 2, (class_last, attr_last, value_last))
            result.append(term)
            return result

        if value_valid:
            term = cls((class_str, attr_str, value_str), 'v', 2, (class_last, attr_last, value_last))
            result.append(term)
            return result

        if any_valid:
            term = cls((any_str, attr_str, value_str), 'c', 1, (any_last, attr_last, value_last))
            result.append(term)
            term = cls((class_str, any_str, value_str), 'a', 1, (class_last, any_last, value_last))
            result.append(term)
            term = cls((class_str, attr_str, any_str), 'v', 1, (class_last, attr_last, any_last))
            result.append(term)
        return result

    @staticmethod
    def build_search_term(escape_char, strng):
        """
        Given an escape_char character and a string, it will return
        whether a string that starts with that escape_char is in the string
        and will also return the value of the string after the escape_char.
        :param strng:
        :param escape_char:
        """

        mid = re.search(escape_char + '([^@=#*]+)[@=#\*]', strng)
        end = re.search(escape_char + '([^@=#*]*)$', strng)

        valid = False
        term_string = ''
        last = False
        if mid:
            term_string = re.sub('"', '', mid.group(1))
            valid = len(term_string) > 0
            valid = True
        elif end:
            term_string = re.sub('"', '', end.group(1))
            valid = len(term_string) > 0
            valid = True
            last = valid

        return valid, term_string, last


class SearchIndexLookup(object):
    """
    This class contains will index objects by class, attr and value.  A unique ID is what is stored in the index.
    return a list of unique IDs in response to a search string.
    """

    def __init__(self):
        self.by_attr = {}
        self.by_value = {}
        self.by_class = {}
        self.by_attr_value = {}
        self.by_class_value = {}
        self.by_class_attr = {}
        self.by_class_attr_value = {}
        if SQL:
            self.init_sql()

    def init_sql(self):
        conn = sqlite3.connect("searchdatabase.db")  # or use :memory: to put it in RAM

        self.cursor = conn.cursor()

        # create a table
        self.cursor.execute("DROP TABLE IF EXISTS avc")
        self.cursor.execute("CREATE TABLE avc "
                            "(attribute TEXT, value TEXT, class TEXT,uid TEXT)")
        self.cursor.execute("DROP TABLE IF EXISTS cnu")
        self.cursor.execute("CREATE TABLE cnu "
                            "(class TEXT, name TEXT, uid TEXT)")

    def _index_searchables(self, searchables):

        """
        index all the searchable items by attr, value, and class
        :param searchables: List of searchable objects
        """
        if SQL:
            self._index_searchables_sql(searchables)
            return

        t1 = datetime.datetime.now()
        count = 0
        self.by_attr = {}
        self.by_value = {}
        self.by_attr_value = {}
        self.by_class = {}
        self.by_class_value = {}
        self.by_class_attr = {}
        self.by_class_attr_value = {}

        # index searchables by keyword, value and keyword/value
        for searchable in searchables:
            count += 1
            if count % 1000 == 0:
                print count
            atk_class = searchable.object_class
            atk_attrs = searchable.attr
            atk_values = searchable.value
            atk_attr_values = searchable.attr_value
            uid = searchable.primary.get_attributes()['dn']
            # index by_class
            if atk_class not in self.by_class:
                self.by_class[atk_class] = set([])
            self.by_class[atk_class].add(uid)

            # index by attr and by attr, class
            for atk_attr in atk_attrs:
                if atk_attr not in self.by_attr:
                    self.by_attr[atk_attr] = set([])
                if (atk_class, atk_attr) not in self.by_class_attr:
                    self.by_class_attr[(atk_class, atk_attr)] = set([])

                self.by_attr[atk_attr].add(uid)
                self.by_class_attr[(atk_class, atk_attr)].add(uid)

            # index by values and by value, class
            for atk_value in atk_values:
                atk_value_clean = atk_value.replace('\n', ' ').replace('\r', '')
                if atk_value not in self.by_value:
                    self.by_value[atk_value_clean] = set([])
                if (atk_class, atk_value_clean) not in self.by_class_value:
                    self.by_class_value[(atk_class, atk_value_clean)] = set([])

                self.by_value[atk_value_clean].add(uid)
                self.by_class_value[(atk_class, atk_value_clean)].add(uid)
            # index by attr & value and by class, attr, value
            for atk_attr_value in atk_attr_values:
                (a, v) = atk_attr_value
                v = v.replace('\n', ' ').replace('\r', '')
                if (a, v) not in self.by_attr_value:
                    self.by_attr_value[(a, v)] = set([])
                self.by_attr_value[(a, v)].add(uid)
                if (atk_class, a, v) not in self.by_class_attr_value:
                    self.by_class_attr_value[(atk_class, a, v)] = set([])

                self.by_class_attr_value[(atk_class, a, v)].add(uid)

        t2 = datetime.datetime.now()
        print 'elapsed time', t2 - t1

    def _index_searchables_sql(self, searchables):

        """
        index all the searchable items by attr, value, and class
        :param searchables: List of searchable objects
        """
        t1 = datetime.datetime.now()
        count = 0
        conn = sqlite3.connect("searchdatabase.db")  # or use :memory: to put it in RAM

        self.cursor = conn.cursor()

        # index searchables by keyword, value and keyword/value
        for searchable in searchables:
            count += 1
            if count % 1000 == 0:
                print count
            atk_class = searchable.object_class
            atk_attr_values = searchable.attr_value
            uid = searchable.primary.get_attributes()['dn']

            # index by attr & value and by class, attr, value
            for atk_attr_value in atk_attr_values:
                (a, v) = atk_attr_value
                v = v.replace('\n', ' ').replace('\r', '')

                # add sql entry
                sql_command = "INSERT INTO avc VALUES ('{0}', '{1}', '{2}', '{3}')".format(a, v, atk_class, uid)
                self.cursor.execute(sql_command)
        conn.commit()
        t2 = datetime.datetime.now()
        print 'elapsed time', t2 - t1

    def _index_searchables_sql_for_local_update(self, searchables, status):

        """
        index all the searchable items by attr, value, and class
        :param searchables: List of searchable objects
        """
        t1 = datetime.datetime.now()
        count = 0
        conn = sqlite3.connect("searchdatabase.db")  # or use :memory: to put it in RAM

        # index searchables by keyword, value and keyword/value
        for searchable in searchables:
            count += 1
            if count % 1000 == 0:
                print count
            atk_class = searchable.object_class
            atk_attr_values = searchable.attr_value
            uid = searchable.primary.get_attributes()['dn']

            # index by attr & value and by class, attr, value
            if status is not True:
                for atk_attr_value in atk_attr_values:
                    (a, v) = atk_attr_value
                    v = v.replace('\n', ' ').replace('\r', '')

                    # add sql entry
                    sql_command = "INSERT into avc(attribute,value,class,uid) SELECT '{0}', '{1}', '{2}', '{3}' WHERE NOT EXISTS(SELECT 1 FROM avc WHERE attribute='{0}' and value='{1}' and class='{2}' and uid='{3}')".format(a, v, atk_class, uid)
                    conn.cursor().execute(sql_command)
            else:
                for atk_attr_value in atk_attr_values:
                    (a, v) = atk_attr_value
                    v = v.replace('\n', ' ').replace('\r', '')
                    print "attribute ", a, " value ", v

                    # add sql entry

                    sql_command = "DELETE From avc WHERE attribute='{0}' and value='{1}' and class='{2}' and uid='{3}'".format(a, v, atk_class, uid)
                    conn.cursor().execute(sql_command)
        conn.commit()
        t2 = datetime.datetime.now()

    def add_atk_objects(self, root):
        """
        Will add all the objects recursively from the root down into the index
        :param root:
        """
        searchables = root.get_searchable()
        self._index_searchables(searchables)
        pass

    def add_atk_objects_for_local_update(self, root):
        """
        Will add all the objects recursively from the root down into the index
        :param root:
        """
        searchables = root.get_searchable()
        if root._deleted is True:
            status = True
        else:
            status = False
        self._index_searchables_sql_for_local_update(searchables, status)
        pass

    def search(self, term_string):
        """
        This will do the actual search.  The data must already be loaded and indexed before this is invoked.
        :param term_string: string that contains all the terms.
        """
        if SQL:
            return self.search_sql(term_string)

        t1 = datetime.datetime.now()
        terms = self._get_terms(term_string)
        # terms = ['#AppProfile:name=APP1', 'leaf']
        results = []
        for term in terms:
            if term.type == 'cav':
                results.append((term, self.by_class_attr_value.get(term.key)))

            if term.type == 'ca':
                results.append((term, self.by_class_attr.get(term.key)))
            if term.type == 'cv':
                results.append((term, self.by_class_value.get(term.key)))
            if term.type == 'av':
                results.append((term, self.by_attr_value.get(term.key)))

            if term.type == 'c':
                results.append((term, self.by_class.get(term.key)))
            if term.type == 'a':
                results.append((term, self.by_attr.get(term.key)))
            if term.type == 'v':
                results.append((term, self.by_value.get(term.key)))

        results2 = self._rank_results(results)
        t2 = datetime.datetime.now()
        print 'elapsed time', t2 - t1
        return results2

    def search_sql(self, term_string):
        """
        This will do the actual search.  The data must already be loaded and indexed before this is invoked.
        :param term_string: string that contains all the terms.
        """
        print "start search sql ",
        t1 = datetime.datetime.now()
        terms = self._get_terms(term_string)
        # terms = ['#AppProfile:name=APP1', 'leaf']
        results = []
        for term in terms:
            if term.type == 'cav':
                sql_command = "SELECT uid FROM avc WHERE class='{0}' and attribute='{1}' and value='{2}'".format(*term.key)

            if term.type == 'ca':
                sql_command = "SELECT uid FROM avc WHERE class='{0}' and attribute='{1}'".format(*term.key)
            if term.type == 'cv':
                sql_command = "SELECT uid FROM avc WHERE class='{0}' and value='{1}'".format(*term.key)
            if term.type == 'av':
                sql_command = "SELECT uid FROM avc WHERE attribute='{0}' and value='{1}'".format(*term.key)

            if term.type == 'c':
                sql_command = "SELECT uid FROM avc WHERE class='{0}'".format(term.key)
            if term.type == 'a':
                sql_command = "SELECT uid FROM avc WHERE attribute='{0}'".format(term.key)
            if term.type == 'v':
                sql_command = "SELECT uid FROM avc WHERE value='{0}'".format(term.key)

            self.cursor.execute(sql_command)
            results.append((term, set([str(x[0]) for x in self.cursor.fetchall()])))

        results2 = self._rank_results(results)
        t2 = datetime.datetime.now()
        print 'elapsed time', t2 - t1
        return results2

    def term_complete(self, term_string):
        """
        Will return a list of strings that can complete the last of the terms
        :param term_string:
        :return:
        """
        print "start term complete ",
        t1 = datetime.datetime.now()
        terms = SearchIndexLookup._custom_split(term_string)
        last_term = terms.pop()
        terms = self._get_terms(term_string)
        result = set()
        if APIC:
            conn = sqlite3.connect("apicsearchdatabase.db")  # or use :memory: to put it in RAM
        else:
            conn = sqlite3.connect("searchdatabase.db")  # or use :memory: to put it in RAM
        cursor = conn.cursor()
        for term in terms:
            if term.sql is not None:
                cursor.execute(term.sql)
                [result.add(term.prefix+str(x[0])) for x in cursor.fetchall()]

        t2 = datetime.datetime.now()
        print 'elapsed time', t2 - t1
        return list(result), len(result)

    def get_keys(self):
        """
        returns a list of all the class, attribute, value keys
        :return:
        """
        if not SQL:
            return self.by_class_attr_value.keys()
        else:
            if APIC:
                conn = sqlite3.connect("apicsearchdatabase.db")  # or use :memory: to put it in RAM
            else:
                conn = sqlite3.connect("searchdatabase.db")  # or use :memory: to put it in RAM

            self.cursor = conn.cursor()
            self.cursor.execute("SELECT class, attribute, value FROM avc")
            return [(str(x[0]), str(x[1]), str(x[2])) for x in self.cursor.fetchall()]

    @staticmethod
    def _get_terms(term_string):
        terms = SearchIndexLookup._custom_split(term_string)
        result = []
        for term in terms:
            result.extend(Term.parse_input(term))
        return result

    @staticmethod
    def _custom_split(in_string):
        # will split instring into a list of words using spaces to
        # see word boundaries unless the space is inside quotes
        words = []
        not_inside_quote = True
        start = 0
        in_string = re.sub("^ ", "", in_string)
        # in_string = in_string.replace(/^ /g,"")  #remove leading spaces
        for i in range(len(in_string) - 1):

            if in_string[i] == " " and not_inside_quote:

                word = in_string[start: i].strip()
                word = re.sub('^"|"$', "", word)
                words.append(word)
                # words.append(in_string.substring(start,i).trim().replace(/^\"|\"$/g, ""));
                start = i + 1

            elif in_string[i] == '"':
                not_inside_quote = not not_inside_quote

        word = in_string[start:]
        word = re.sub('^"|"$', "", word)
        if not_inside_quote:
            words.append(word.strip())
        else:
            words.append(word)

        return words

    def _rank_results(self, unranked_results):
        """
        Will assign a score to each result item according to how relevant it is.  Higher numbers are more relevant.
        unranked_results is a list of results.  Each of the results is a tuple of the matching term and a list of
        items that have that term.
        :param unranked_results:
        """
        master_items = set()
        for results in unranked_results:
            if results[1] is not None:
                master_items = master_items | results[1]

        self.ranked_items = {}
        for item in master_items:
            # self.ranked_items[item] = [0, 0, set()]  # score, sub-score, matching terms
            self.ranked_items[item] = {'pscore': 0, 'sscore': 0, 'terms': set()}  # score, sub-score, matching terms

        # calculate score -
        # primary score is based on the sum of the specificity of each match
        #   cav == 4
        #   ca, cv, av = 2
        #   c, a, v = 1
        #
        # For example, if there was a 'cav' match and an 'av' match, then the score would be 4 + 2 = 6
        #
        for atk_obj in master_items:
            for result in unranked_results:
                if result[1] is not None:
                    if atk_obj in result[1]:
                        self.ranked_items[atk_obj]['pscore'] += result[0].points
                        self.ranked_items[atk_obj]['terms'].add(str(result[0].key))

        # now score
        # sub-score is one point for any term that is not a primiary hit, but is a secondary hit
        # a primary hit is one where the term directly found the item
        # a secondary hit is one where the term found an item in the heirarchy of the primary item
        #
        # The max sub-score is cumulative, i.e. a sub-score can be greater than the number of terms

        resp = []
        count = 0
        for result in sorted(self.ranked_items,
                             key=lambda x: (-self.ranked_items[x]['pscore'], -self.ranked_items[x]['sscore'], x)):

            count += 1
            record = {'pscore': self.ranked_items[result]['pscore'],
                      'sscore': self.ranked_items[result]['sscore'],
                      'terms': list(self.ranked_items[result]['terms']),
                      'uid': result}
            resp.append(record)
            if count >= 100:
                break

        return resp, len(self.ranked_items)


class SearchObjectStore(object):
    """
    Will store the objects in a text format by unique ID.  They can then be retrieved by the same ID
    in either a summary format or detailed format.

    This class will also cross-reference the objects if possible.
    """

    def __init__(self):
        self.attrs = []
        self.values = []
        self.ranked_items = {}
        self.map_class = {}  # index of objects by their class
        self.object_directory = {}

    def add_atk_objects(self, root):
        """
        Will add acitoolkit objects to object store and will cross-reference them
        :param root:
        :return:
        """
        self._create_object_directory(root)
        self._cross_reference_objects()

    def _create_object_directory(self, root):
        """
        Will create a dictionary of all the atk objects indexed by their dn.
        :param root:
        :return:
        """
        self.object_directory = {}
        self._add_dir_entry(root)

    def _add_dir_entry(self, root):
        """
        Will recursively add each object and its children to directory
        :param root:
        :return:
        """
        attrs = root.get_attributes()
        if 'dn' not in attrs:
            print 'no guid'
        guid = attrs['dn']
        if guid in self.object_directory:
            print 'Duplicate guid', guid
            return

        self.object_directory[guid] = root
        for child in root.get_children():
            self._add_dir_entry(child)

        # build class map
        if root.__class__.__name__ not in self.map_class:
            self.map_class[root.__class__.__name__] = []

        self.map_class[root.__class__.__name__].append(root)

    def _cross_reference_objects(self):
        """
        Will go through various objects and add gui cross reference related information
        such as adding switches to a tenant object
        :return:
        """

        # map tenants to switches
        for tenant in self.map_class.get('Tenant', {}):
            for concrete_bd in self.map_class.get('ConcreteBD', {}):
                ctenant_name = concrete_bd.attr['tenant']
                if ctenant_name == tenant.name:
                    switch = concrete_bd.get_parent()
                    self._add_relation('switches', switch, tenant)
                    self._add_relation('tenants', tenant, switch)

        for bridge_domain in self.map_class.get('BridgeDomain'):
            for concrete_bd in self.map_class.get('ConcreteBD', {}):
                if ':' in concrete_bd.attr['name']:
                    cbd_name = concrete_bd.attr['name'].split(':')[-1]
                else:
                    cbd_name = concrete_bd.attr['name']

                if cbd_name == bridge_domain.name and concrete_bd.attr['tenant'] == bridge_domain.get_parent().name:
                    switch = concrete_bd.get_parent()
                    self._add_relation('switches', switch, bridge_domain)
                    self._add_relation('bridge domains', bridge_domain, switch)

                    self._add_relation('concrete BD', concrete_bd, bridge_domain)
                    self._add_relation('logical BD', bridge_domain, concrete_bd)

            relations = bridge_domain._relations
            for relation in relations:
                if isinstance(relation.item, Context):
                    self._add_relation('context', relation.item, bridge_domain)
                    self._add_relation('bridge domains', bridge_domain, relation.item)

        for context in self.map_class.get('Context', {}):
            for concrete_bd in self.map_class.get('ConcreteBD', {}):
                ccontext_name = concrete_bd.attr['context']
                if ccontext_name == context.name and concrete_bd.attr['tenant'] == context.get_parent().name:
                    switch = concrete_bd.get_parent()
                    self._add_relation('switches', switch, context)
                    self._add_relation('contexts', context, switch)

        for ep in self.map_class.get('Endpoint', {}):
            epg = ep.get_parent()
            app_profile = epg.get_parent()
            tenant = app_profile.get_parent()
            self._add_relation('endpoints', ep, app_profile)
            self._add_relation('endpoints', ep, tenant)
            self._add_relation('tenant', tenant, ep)
            self._add_relation('app profile', app_profile, ep)

        for epg in self.map_class.get('EPG', {}):
            relations = epg._relations
            for relation in relations:
                if isinstance(relation.item, Contract):
                    if relation.relation_type == 'consumed':
                        self._add_relation('consumes', relation.item, epg)
                        self._add_relation('consumed by', epg, relation.item)
                    elif relation.relation_type == 'provided':
                        self._add_relation('provides', relation.item, epg)
                        self._add_relation('provided by', epg, relation.item)
                    else:
                        print 'unexpected relation type', relation.relation_type
                if isinstance(relation.item, BridgeDomain):
                    self._add_relation('bridge domain', relation.item, epg)
                    self._add_relation('epgs', epg, relation.item)

        for epg in self.map_class.get('OutsideEPG', {}):
            relations = epg._relations
            for relation in relations:
                if isinstance(relation.item, Contract):
                    if relation.relation_type == 'consumed':
                        self._add_relation('consumes', relation.item, epg)
                        self._add_relation('consumed by', epg, relation.item)
                    elif relation.relation_type == 'provided':
                        self._add_relation('provides', relation.item, epg)
                        self._add_relation('provided by', epg, relation.item)
                    else:
                        print 'unexpected relation type', relation.relation_type
                if isinstance(relation.item, BridgeDomain):
                    self._add_relation('bridge domain', relation.item, epg)
                    self._add_relation('epgs', epg, relation.item)

        for outsideL3 in self.map_class.get('OutsideL3', {}):
            relations = outsideL3._relations
            for relation in relations:
                if isinstance(relation.item, Context):
                    self._add_relation('attached to', relation.item, outsideL3)
                    self._add_relation('attached from', outsideL3, relation.item)

        for contract_subject in self.map_class.get('ContractSubject', {}):
            relations = contract_subject._relations
            for relation in relations:
                if isinstance(relation.item, Filter):
                    self._add_relation('attached to', relation.item, contract_subject)
                    self._add_relation('attached from', contract_subject, relation.item)

    @staticmethod
    def _add_relation(relationship_type, child_obj, parent_obj):
        """
        Will add child_obj to parent_obj with the relationship type
        :param child_obj:
        :param parent_obj:
        :return:
        """
        if 'gui_x_reference' not in parent_obj.__dict__:
            parent_obj.gui_x_reference = {}

        if isinstance(child_obj, BridgeDomain) or isinstance(child_obj, Context):
            child_name = child_obj.get_parent().name + ':' + child_obj.name
        else:
            child_name = child_obj.name

        record = {'class': child_obj.__class__.__name__, 'name': child_name, 'dn': child_obj.dn}
        if relationship_type not in parent_obj.gui_x_reference:
            parent_obj.gui_x_reference[relationship_type] = []

        for existing_record in parent_obj.gui_x_reference[relationship_type]:
            if record['dn'] == existing_record['dn']:
                return
        parent_obj.gui_x_reference[relationship_type].append(record)

    def get_object_info(self, obj_dn):
        """
        Will return dictionary containing all of the information in the
        object.  This information includes all the attributes as well as interesting relationships.
        The relationships include those explicitly in the APIC as well as others that
        are interesting from a model navigation perspective.
        :rtype : dict
        :param obj_dn:
        :return: result
        """
        if not APIC:
            result = {}
            atk_obj = self.object_directory.get(obj_dn)
            if atk_obj is not None:
                attr = atk_obj.get_attributes()

                result['properties'] = {'class': atk_obj.__class__.__name__, 'name': attr['name'], 'dn': obj_dn}

                result['attributes'] = atk_obj.get_attributes()

                if atk_obj.get_parent() is not None:
                    parent = atk_obj.get_parent().get_attributes()['name']
                    parent_dn = atk_obj.get_parent().get_attributes()['dn']
                    parent_class = atk_obj.get_parent().__class__.__name__
                    result['parent'] = {'class': parent_class, 'name': parent, 'dn': parent_dn}

                children = atk_obj.get_children()
                result['children'] = {}
                for child in children:
                    child_class = child.__class__.__name__
                    if child_class not in result['children']:
                        result['children'][child_class] = []

                    result['children'][child_class].append({'class': child.__class__.__name__,
                                                            'name': child.get_attributes()['name'],
                                                            'dn': child.get_attributes()['dn']})

                if 'gui_x_reference' in atk_obj.__dict__:
                    result['relations'] = atk_obj.gui_x_reference
        else:
            # pull object directly from APIC
            if obj_dn == '/':
                obj_dn = 'topology/pod-1/node-101/sys'
            result = {}
            mo_query_url = '/api/mo/' + obj_dn + '.json?query-target=self'
            ret = self.session.get(mo_query_url)
            node_data = ret.json()['imdata']
            for apic_object in node_data[0]:

                result['attributes'] = self._unicode_2_str_dict(node_data[0][apic_object]['attributes'])
                conn = sqlite3.connect("apicsearchdatabase.db")  # or use :memory: to put it in RAM
                self.cursor = conn.cursor()

                result['properties'] = self._get_info_from_sql(obj_dn)
        return result

    @staticmethod
    def _unicode_2_str_dict(unicode_dict):
        result = {}
        for x in unicode_dict:
            result[str(x)] = str(unicode_dict[x])
        return result

    def get_by_uids_short(self, uids):
        """
        Will return a dictionary indexed by uid, where each entry is a dictionary holding the class and name
        of the object refereced by the uid.
        :param uids: list of UIDs
        """
        result = {}
        if not APIC:
            for uid in uids:
                atk_obj = self.object_directory[uid]
                record = {'class': atk_obj.__class__.__name__,
                          'name': atk_obj.get_attributes()['name'],
                          'dn': atk_obj.get_attributes()['dn']}
                result[uid] = record
        else:
            # need to read from dB
            # read one record where uid is uid and attribue is name, get name value and class

            for uid in uids:
                result[uid] = self._get_info_from_sql(uid)

        return result

    def _get_info_from_sql(self, uid):
        """
        Will build a record of class, name and dn for the uid given.  The name will be an empty string if a specific
        name field does not exist
        :param uid:
        :return:
        """
        t1 = datetime.datetime.now()

        sql_command = "SELECT class, name FROM cnu WHERE uid='{0}' LIMIT 1".format(uid)
        self.cursor.execute(sql_command)

        # apic_class = None
        # for apic_class in self.cursor.fetchall():
        #     apic_class = str(apic_class[0])
        #     break
        # sql_command = "SELECT value FROM avc WHERE uid='{0}' and attribute='name' LIMIT 1".format(uid)
        # self.cursor.execute(sql_command)
        # apic_name = ''
        for record in self.cursor.fetchall():
            apic_class = str(record[0])
            apic_name = str(record[1])
            break

        record = {'class': apic_class,
                  'name': apic_name,
                  'dn': uid}
        return record


class SearchSession(object):
    """
    The primary search object that holds all the methods for building the search index as well as querying it.
    """

    def __init__(self, args=None):
        """
        Will load in all of the search objects and create
        an index by attr, value, and class and all combinations.
        """
        self._session = None
        self.args = None
        self.timeout = None

        if args:
            self.set_login_credentials(args)

    def set_login_credentials(self, args, timeout=2):
        """
        Sets the login credentials for the APIC

        :rtype : None
        :param args: An instance containing the APIC credentials.  Expected to
                     have the following instance variables; url, login, and
                     password.
        :param timeout:  Optional integer argument that indicates the timeout
                         value in seconds to use for APIC communication.
                         Default value is 2.
        """
        self.args = args
        self.timeout = timeout
        self._clear_switch_info()

    @property
    def session(self):
        """
        session property will return an active session that has been logged in
        If a login had not previously occurred, it will proactively login first.
        :return: Session
        """
        if self._session is None:
            if self.args is not None:
                if self.args.login is not None:
                    self._session = Session(self.args.url, self.args.login, self.args.password)
                    resp = self.session.login(self.timeout)
                else:
                    raise LoginError
            else:
                raise LoginError
            if not resp.ok:
                raise LoginError
        return self._session

    def _clear_switch_info(self):
        """
        This will clear out the switch info to force a reload of the switch information from the APIC.
        :return:
        """
        self._session = None


class SearchDb(object):
    """
    This class will pull it all together for the search GUI
    """

    def __init__(self):
        self.initialized = False
        self.session = SearchSession()
        self.index = SearchIndexLookup()
        self.store = SearchObjectStore()

    def check_login(self, args):
        """
        This will set the session credentials and do a log-in.

        :param args:
        :return:
        """
        self.session.set_login_credentials(args)
        return self.session.session

    def load_db(self, args,sync_database):
        self.session.set_login_credentials(args)
        # fabric = Fabric.get_deep(self.session.session)[0]
        # fabric.populate_children(deep=True, include_concrete=True)

        fabric = None
        if not self.initialized:
            if not APIC:
                fabric = Fabric.get_deep(self.session.session, include_concrete=True)[0]
                self.index.add_atk_objects(fabric)
                self.store.add_atk_objects(fabric)
                self.initialized = True
            else:
                self.index.session = self.session.session
                self.store.session = self.session.session
        print "done loading initial database"
<<<<<<< HEAD
        self.update_db_thread = Update_db_on_event(self)
        self.update_db_thread.subscribed_classes = []
        self.update_db_thread.session = self.session.session
        self.update_db_thread.index = self.index
        self.update_db_thread.store = self.store
        self.update_db_thread.subscribed_classes = fabric.update_db(self.session.session, self.update_db_thread.subscribed_classes, True)
        self.update_db_thread.daemon = True
        self.update_db_thread.start()

=======
        if sync_database is True :
            print "in updating"
            self.update_db_thread = Update_db_on_event(self)
            self.update_db_thread.subscribed_classes = []
            self.update_db_thread.session = self.session.session
            self.update_db_thread.index = self.index
            self.update_db_thread.store = self.store
            self.update_db_thread.subscribed_classes = fabric.update_db(self.session.session,self.update_db_thread.subscribed_classes ,True)
            self.update_db_thread.daemon = True
            self.update_db_thread.start()
        
>>>>>>> e685858e
    def search(self, terms):
        (results, total) = self.index.search(terms)
        for result in results:
            short_record = self.store.get_by_uids_short([result['uid']])
            result['name'] = short_record[result['uid']]['name']
            result['class'] = short_record[result['uid']]['class']
        return results, total

    def term_complete(self, terms):
        """
        Will return a list of terms that are potential completions for terms
        :param terms:
        :return:
        """
        return self.index.term_complete(terms)


class Update_db_on_event(threading.Thread):
    """
    Thread responsible for websocket communication.
    Receives events through the websocket and places them into a database
    """
    def __init__(self, session):
        threading.Thread.__init__(self)
        self._exit = False
        self.session = session

    def exit(self):
        """
        Indicate that the thread should exit.
        """
        self._exit = True

    def run(self):
        while not self._exit:
<<<<<<< HEAD
                for cls in self.subscribed_classes:
                    if cls.has_events(self.session):
                        event = cls.get_event(self.session)
                        if event is not None:
                            self.index.add_atk_objects_for_local_update(event)
                            self.store._add_dir_entry(event)
                            self.store._cross_reference_objects()
=======
            time.sleep(10)
            for cls in self.subscribed_classes:
                if cls.has_events(self.session):
                    event = cls.get_event(self.session)
                    if not event is None:
                        self.index.add_atk_objects_for_local_update(event)
                        self.store._add_dir_entry(event)
                        self.store._cross_reference_objects()
>>>>>>> e685858e


def main():
    """
    Main execution path when run from the command line
    """
    # Get all the arguments
    description = 'Search tool for APIC.'
    creds = Credentials('apic', description)
    creds.add_argument('--force',
                       action="store_true",
                       default=False,
                       help='Force a rebuild of the search index')

    args = creds.get()
    print args
    # load all objects
    session = SearchSession(args)
    try:
        fabric = Fabric.get(session.session)[0]
    except (LoginError, Timeout, ConnectionError):
        print '%% Could not login to APIC'
        sys.exit(0)

    fabric.populate_children(deep=True, include_concrete=True)

    index = SearchIndexLookup()
    store = SearchObjectStore()

    index.add_atk_objects(fabric)
    store.add_atk_objects(fabric)

    uids = index.search(args.find)
    result = store.get_by_uids_short(uids)

    count = 0
    for res in result:
        count += 1
        print res

def get_arg_parser():
    """
    Get the parser with the necessary arguments

    :return: Instance of argparse.ArgumentParser
    """
    parser = argparse.ArgumentParser(description='ACI Search Tool.')
    parser.add_argument('--force',
                       action="store_true",
                       default=False,
                       help='Force a rebuild of the search index')
    return parser

if __name__ == '__main__':
    try:
        main()
    except KeyboardInterrupt:
        pass<|MERGE_RESOLUTION|>--- conflicted
+++ resolved
@@ -1042,7 +1042,7 @@
         self.session.set_login_credentials(args)
         return self.session.session
 
-    def load_db(self, args,sync_database):
+    def load_db(self, args, sync_database):
         self.session.set_login_credentials(args)
         # fabric = Fabric.get_deep(self.session.session)[0]
         # fabric.populate_children(deep=True, include_concrete=True)
@@ -1058,29 +1058,17 @@
                 self.index.session = self.session.session
                 self.store.session = self.session.session
         print "done loading initial database"
-<<<<<<< HEAD
-        self.update_db_thread = Update_db_on_event(self)
-        self.update_db_thread.subscribed_classes = []
-        self.update_db_thread.session = self.session.session
-        self.update_db_thread.index = self.index
-        self.update_db_thread.store = self.store
-        self.update_db_thread.subscribed_classes = fabric.update_db(self.session.session, self.update_db_thread.subscribed_classes, True)
-        self.update_db_thread.daemon = True
-        self.update_db_thread.start()
-
-=======
-        if sync_database is True :
+        if sync_database is True:
             print "in updating"
             self.update_db_thread = Update_db_on_event(self)
             self.update_db_thread.subscribed_classes = []
             self.update_db_thread.session = self.session.session
             self.update_db_thread.index = self.index
             self.update_db_thread.store = self.store
-            self.update_db_thread.subscribed_classes = fabric.update_db(self.session.session,self.update_db_thread.subscribed_classes ,True)
+            self.update_db_thread.subscribed_classes = fabric.update_db(self.session.session, self.update_db_thread.subscribed_classes, True)
             self.update_db_thread.daemon = True
             self.update_db_thread.start()
-        
->>>>>>> e685858e
+
     def search(self, terms):
         (results, total) = self.index.search(terms)
         for result in results:
@@ -1116,24 +1104,14 @@
 
     def run(self):
         while not self._exit:
-<<<<<<< HEAD
-                for cls in self.subscribed_classes:
-                    if cls.has_events(self.session):
-                        event = cls.get_event(self.session)
-                        if event is not None:
-                            self.index.add_atk_objects_for_local_update(event)
-                            self.store._add_dir_entry(event)
-                            self.store._cross_reference_objects()
-=======
             time.sleep(10)
             for cls in self.subscribed_classes:
                 if cls.has_events(self.session):
                     event = cls.get_event(self.session)
-                    if not event is None:
+                    if event is not None:
                         self.index.add_atk_objects_for_local_update(event)
                         self.store._add_dir_entry(event)
                         self.store._cross_reference_objects()
->>>>>>> e685858e
 
 
 def main():
@@ -1174,6 +1152,7 @@
         count += 1
         print res
 
+
 def get_arg_parser():
     """
     Get the parser with the necessary arguments
@@ -1182,9 +1161,9 @@
     """
     parser = argparse.ArgumentParser(description='ACI Search Tool.')
     parser.add_argument('--force',
-                       action="store_true",
-                       default=False,
-                       help='Force a rebuild of the search index')
+                        action="store_true",
+                        default=False,
+                        help='Force a rebuild of the search index')
     return parser
 
 if __name__ == '__main__':
